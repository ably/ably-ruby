--- conflicted
+++ resolved
@@ -47,14 +47,9 @@
     spec.add_development_dependency 'parallel_tests', '~> 2.9.0'
   else
     spec.add_development_dependency 'webmock', '~> 3.11'
-<<<<<<< HEAD
-    spec.add_development_dependency 'coveralls'
-    spec.add_development_dependency 'parallel_tests', '~> 3.7'
-=======
     spec.add_development_dependency 'simplecov', '~> 0.21.2'
     spec.add_development_dependency 'simplecov-lcov', '~> 0.8.0'
-    spec.add_development_dependency 'parallel_tests', '~> 2.22'
->>>>>>> a70683a1
+    spec.add_development_dependency 'parallel_tests', '~> 3.7'
     if !RUBY_VERSION.match(/^2\.[0123]/)
       spec.add_development_dependency 'pry', '~> 0.14.1'
       spec.add_development_dependency 'pry-byebug', '~> 3.8.0'
