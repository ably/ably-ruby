--- conflicted
+++ resolved
@@ -32,10 +32,7 @@
   spec.add_development_dependency 'rake', '~> 13.0'
   spec.add_development_dependency 'redcarpet', '~> 3.3'
   spec.add_development_dependency 'rspec', '~> 3.11.0'
-<<<<<<< HEAD
   spec.add_development_dependency 'rspec_junit_formatter', '~> 0.5.1'
-=======
->>>>>>> 5a5e2614
   spec.add_development_dependency 'rspec-retry', '~> 0.6'
   spec.add_development_dependency 'yard', '~> 0.9'
   spec.add_development_dependency 'rspec-instafail', '~> 1.0'
