--- conflicted
+++ resolved
@@ -36,13 +36,9 @@
       let(:new_channel_options) { { encrypted: true } }
       let(:original_channel)    { client.channels.get(channel_name, options) }
 
-<<<<<<< HEAD
-      it 'overrides the existing channel options and returns the channel object' do
+      it 'overrides the existing channel options and returns the channel object (RSN3c)' do
         expect(original_channel.options.params).to_not include(:encrypted)
-=======
-      it 'overrides the existing channel options and returns the channel object (RSN3c)' do
-        expect(original_channel.options).to_not include(:encrypted)
->>>>>>> 3018a5ce
+
         new_channel = client.channels.get(channel_name, new_channel_options)
         expect(new_channel).to be_a(Ably::Rest::Channel)
         expect(new_channel.options[:encrypted]).to eql(true)
