# encoding: utf-8
require 'spec_helper'

describe Ably::Realtime::Presence, :event_machine do
  include Ably::Modules::Conversions

  vary_by_protocol do
    let(:default_options) { { key: api_key, environment: environment, protocol: protocol } }
    let(:client_options)  { default_options }

    let(:anonymous_client) { auto_close Ably::Realtime::Client.new(client_options) }
    let(:client_one_id)    { random_str }
    let(:client_one)       { auto_close Ably::Realtime::Client.new(client_options.merge(client_id: client_one_id)) }
    let(:client_two_id)    { random_str }
    let(:client_two)       { auto_close Ably::Realtime::Client.new(client_options.merge(client_id: client_two_id)) }

    let(:wildcard_token)            { lambda { |token_params| Ably::Rest::Client.new(client_options).auth.request_token(client_id: '*') } }
    let(:channel_name)              { "presence-#{random_str(4)}" }
    let(:channel_anonymous_client)  { anonymous_client.channel(channel_name) }
    let(:presence_anonymous_client) { channel_anonymous_client.presence }
    let(:channel_client_one)        { client_one.channel(channel_name) }
    let(:channel_rest_client_one)   { client_one.rest_client.channel(channel_name) }
    let(:presence_client_one)       { channel_client_one.presence }
    let(:channel_client_two)        { client_two.channel(channel_name) }
    let(:presence_client_two)       { channel_client_two.presence }
    let(:data_payload)              { random_str }

    def force_connection_failure(client)
      # Prevent any further SYNC messages coming in on this connection
      client.connection.transport.send(:driver).remove_all_listeners('message')
      client.connection.transport.unbind
    end

    shared_examples_for 'a public presence method' do |method_name, expected_state, args, options = {}|
      let(:client_id) do
        if args.empty?
          random_str
        else
          args
        end
      end

      def setup_test(method_name, args, options)
        if options[:enter_first]
          acked = false
          received = false
          presence_client_one.public_send(method_name.to_s.gsub(/leave|update/, 'enter'), args) do
            acked = true
            yield if acked & received
          end
          presence_client_one.subscribe do |presence_message|
            expect(presence_message.action).to eq(:enter)
            presence_client_one.unsubscribe
            received = true
            yield if acked & received
          end
        else
          yield
        end
      end

      unless expected_state == :left
        it 'raise an exception if the channel is detached' do
          setup_test(method_name, args, options) do
            channel_client_one.attach do
              channel_client_one.transition_state_machine :detaching
              channel_client_one.once(:detached) do
                presence_client_one.public_send(method_name, args).tap do |deferrable|
                  deferrable.callback { raise 'Get should not succeed' }
                  deferrable.errback do |error|
                    expect(error).to be_a(Ably::Exceptions::InvalidState)
                    expect(error.message).to match(/Operation is not allowed when channel is in STATE.Detached/)
                    stop_reactor
                  end
                end
              end
            end
          end
        end

        it 'raise an exception if the channel becomes detached' do
          setup_test(method_name, args, options) do
            channel_client_one.attach do
              channel_client_one.transition_state_machine :detaching
              presence_client_one.public_send(method_name, args).tap do |deferrable|
                deferrable.callback { raise 'Get should not succeed' }
                deferrable.errback do |error|
                  expect(error).to be_a(Ably::Exceptions::InvalidState)
                  expect(error.message).to match(/Operation failed as channel transitioned to STATE.Detached/)
                  stop_reactor
                end
              end
            end
          end
        end

        it 'raise an exception if the channel is failed' do
          setup_test(method_name, args, options) do
            channel_client_one.attach do
              channel_client_one.transition_state_machine :failed
              expect(channel_client_one.state).to eq(:failed)
              presence_client_one.public_send(method_name, args).tap do |deferrable|
                deferrable.callback { raise 'Get should not succeed' }
                deferrable.errback do |error|
                  expect(error).to be_a(Ably::Exceptions::InvalidState)
                  expect(error.message).to match(/Operation is not allowed when channel is in STATE.Failed/)
                  stop_reactor
                end
              end
            end
          end
        end

        it 'raise an exception if the channel becomes failed' do
          setup_test(method_name, args, options) do
            channel_client_one.attach do
              presence_client_one.public_send(method_name, args).tap do |deferrable|
                deferrable.callback { raise 'Get should not succeed' }
                deferrable.errback do |error|
                  expect(error).to be_a(Ably::Exceptions::MessageDeliveryFailed)
                  stop_reactor
                end
              end
              channel_client_one.transition_state_machine :failed
              expect(channel_client_one.state).to eq(:failed)
            end
          end
        end

        it 'implicitly attaches the channel' do
          expect(channel_client_one).to_not be_attached
          presence_client_one.public_send(method_name, args) do
            expect(channel_client_one).to be_attached
            stop_reactor
          end
        end

        context 'when :queue_messages client option is false' do
          let(:client_one) { auto_close Ably::Realtime::Client.new(default_options.merge(queue_messages: false, client_id: client_id)) }

          context 'and connection state initialized' do
            it 'fails the deferrable' do
              presence_client_one.public_send(method_name, args).errback do |error|
                expect(error).to be_a(Ably::Exceptions::MessageQueueingDisabled)
                stop_reactor
              end
              expect(client_one.connection).to be_initialized
            end
          end

          context 'and connection state connecting' do
            it 'fails the deferrable' do
              client_one.connect
              EventMachine.next_tick do
                presence_client_one.public_send(method_name, args).errback do |error|
                  expect(error).to be_a(Ably::Exceptions::MessageQueueingDisabled)
                  stop_reactor
                end
                expect(client_one.connection).to be_connecting
              end
            end
          end

          context 'and connection state disconnected' do
            let(:client_one) { auto_close Ably::Realtime::Client.new(default_options.merge(queue_messages: false, client_id: client_id, :log_level => :error)) }

            it 'fails the deferrable' do
              client_one.connection.once(:connected) do
                client_one.connection.once(:disconnected) do
                  presence_client_one.public_send(method_name, args).errback do |error|
                    expect(error).to be_a(Ably::Exceptions::MessageQueueingDisabled)
                    stop_reactor
                  end
                  expect(client_one.connection).to be_disconnected
                end
                client_one.connection.transition_state_machine :disconnected
              end
            end
          end

          context 'and connection state connected' do
            it 'publishes the message' do
              client_one.connection.once(:connected) do
                presence_client_one.public_send(method_name, args)
                stop_reactor
              end
            end
          end
        end
      end

      context 'with supported data payload content type' do
        def register_presence_and_check_data(method_name, data)
          if method_name.to_s.match(/_client/)
            presence_client_one.public_send(method_name, client_id, data)
          else
            presence_client_one.public_send(method_name, data)
          end

          presence_client_one.subscribe do |presence_message|
            expect(presence_message.data).to eql(data)
            stop_reactor
          end
        end

        context 'JSON Object (Hash)' do
          let(:data) { { 'Hash' => 'true' } }

          it 'is encoded and decoded to the same hash' do
            setup_test(method_name, args, options) do
              register_presence_and_check_data method_name, data
            end
          end
        end

        context 'JSON Array' do
          let(:data) { [ nil, true, false, 55, 'string', { 'Hash' => true }, ['array'] ] }

          it 'is encoded and decoded to the same Array' do
            setup_test(method_name, args, options) do
              register_presence_and_check_data method_name, data
            end
          end
        end

        context 'String' do
          let(:data) { random_str }

          it 'is encoded and decoded to the same Array' do
            setup_test(method_name, args, options) do
              register_presence_and_check_data method_name, data
            end
          end
        end

        context 'Binary' do
          let(:data) { Base64.encode64(random_str) }

          it 'is encoded and decoded to the same Array' do
            setup_test(method_name, args, options) do
              register_presence_and_check_data method_name, data
            end
          end
        end
      end

      context 'with unsupported data payload content type' do
        def presence_action(method_name, data)
          if method_name.to_s.match(/_client/)
            presence_client_one.public_send(method_name, client_id, data)
          else
            presence_client_one.public_send(method_name, data)
          end
        end

        context 'Integer' do
          let(:data) { 1 }

          it 'raises an UnsupportedDataType 40013 exception' do
            expect { presence_action(method_name, data) }.to raise_error(Ably::Exceptions::UnsupportedDataType)
            stop_reactor
          end
        end

        context 'Float' do
          let(:data) { 1.1 }

          it 'raises an UnsupportedDataType 40013 exception' do
            expect { presence_action(method_name, data) }.to raise_error(Ably::Exceptions::UnsupportedDataType)
            stop_reactor
          end
        end

        context 'Boolean' do
          let(:data) { true }

          it 'raises an UnsupportedDataType 40013 exception' do
            expect { presence_action(method_name, data) }.to raise_error(Ably::Exceptions::UnsupportedDataType)
            stop_reactor
          end
        end

        context 'False' do
          let(:data) { false }

          it 'raises an UnsupportedDataType 40013 exception' do
            expect { presence_action(method_name, data) }.to raise_error(Ably::Exceptions::UnsupportedDataType)
            stop_reactor
          end
        end
      end

      it 'returns a SafeDeferrable that catches exceptions in callbacks and logs them' do
        setup_test(method_name, args, options) do
          expect(presence_client_one.public_send(method_name, args)).to be_a(Ably::Util::SafeDeferrable)
          stop_reactor
        end
      end

      it 'allows a block to be passed in that is executed upon success' do
        setup_test(method_name, args, options) do
          presence_client_one.public_send(method_name, args) do
            stop_reactor
          end
        end
      end

      it 'calls the Deferrable callback on success' do
        setup_test(method_name, args, options) do
          presence_client_one.public_send(method_name, args).callback do |presence|
            expect(presence).to eql(presence_client_one)
            expect(presence_client_one.state).to eq(expected_state) if expected_state
            stop_reactor
          end
        end
      end

      it 'catches exceptions in the provided method block and logs them to the logger' do
        setup_test(method_name, args, options) do
          expect(presence_client_one.logger).to receive(:error) do |*args, &block|
            expect(args.concat([block ? block.call : nil]).join(',')).to match(/Intentional exception/)
            stop_reactor
          end
          presence_client_one.public_send(method_name, args) { raise 'Intentional exception' }
        end
      end

      context 'if connection fails before success' do
        let(:client_options) { default_options.merge(log_level: :none) }

        it 'calls the Deferrable errback if channel is detached' do
          setup_test(method_name, args, options) do
            channel_client_one.attach do
              client_one.connection.__outgoing_protocol_msgbus__.subscribe(:protocol_message) do |protocol_message|
                # Don't allow any messages to reach the server
                client_one.connection.__outgoing_protocol_msgbus__.unsubscribe
                error_message = Ably::Models::ProtocolMessage.new(action: 9, error: { message: 'force failure' })
                client_one.connection.__incoming_protocol_msgbus__.publish :protocol_message, error_message
              end

              presence_client_one.public_send(method_name, args).tap do |deferrable|
                deferrable.callback { raise 'Should not succeed' }
                deferrable.errback do |error|
                  expect(error).to be_kind_of(Ably::Exceptions::BaseAblyException)
                  stop_reactor
                end
              end
            end
          end
        end
      end
    end

    shared_examples_for 'a presence on behalf of another client method' do |method_name|
      context ":#{method_name} when authenticated with a wildcard client_id" do
        let(:token)            { Ably::Rest::Client.new(default_options).auth.request_token(client_id: '*').token }
        let(:client_options)   { default_options.merge(key: nil, token: token) }
        let(:client)           { auto_close Ably::Realtime::Client.new(client_options) }
        let(:presence_channel) { client.channels.get(channel_name).presence }

        context 'and a valid client_id' do
          it 'succeeds' do
            presence_channel.public_send(method_name, 'clientId') do
              EM.add_timer(0.5) { stop_reactor }
            end.tap do |deferrable|
              deferrable.errback { raise 'Should have succeeded' }
            end
          end
        end

        context 'and a wildcard client_id' do
          it 'throws an exception' do
            expect { presence_channel.public_send(method_name, '*') }.to raise_error Ably::Exceptions::IncompatibleClientId
            stop_reactor
          end
        end

        context 'and an empty client_id' do
          it 'throws an exception' do
            expect { presence_channel.public_send(method_name, nil) }.to raise_error Ably::Exceptions::IncompatibleClientId
            stop_reactor
          end
        end

        context 'and a client_id that is not a string type' do
          it 'throws an exception' do
            expect { presence_channel.public_send(method_name, 1) }.to raise_error Ably::Exceptions::IncompatibleClientId
            stop_reactor
          end
        end
      end

      context ":#{method_name} when authenticated with a valid client_id" do
        let(:token)            { Ably::Rest::Client.new(default_options).auth.request_token(client_id: 'valid').token }
        let(:client_options)   { default_options.merge(key: nil, token: token) }
        let(:client)           { auto_close Ably::Realtime::Client.new(client_options.merge(log_level: :error)) }
        let(:channel)          { client.channels.get(channel_name) }
        let(:presence_channel) { channel.presence }

        context 'and another invalid client_id' do
          context 'before authentication' do
            it 'allows the operation and then Ably rejects the operation' do
              presence_channel.public_send(method_name, 'invalid').errback do |error|
                expect(error.code).to eql(40012)
                stop_reactor
              end
            end
          end

          context 'after authentication' do
            it 'throws an exception' do
              channel.attach do
                expect { presence_channel.public_send(method_name, 'invalid') }.to raise_error Ably::Exceptions::IncompatibleClientId
                stop_reactor
              end
            end
          end
        end

        context 'and a wildcard client_id' do
          it 'throws an exception' do
            expect { presence_channel.public_send(method_name, '*') }.to raise_error Ably::Exceptions::IncompatibleClientId
            stop_reactor
          end
        end

        context 'and an empty client_id' do
          it 'throws an exception' do
            expect { presence_channel.public_send(method_name, nil) }.to raise_error Ably::Exceptions::IncompatibleClientId
            stop_reactor
          end
        end
      end

      context ":#{method_name} when anonymous and no client_id" do
        let(:token)            { Ably::Rest::Client.new(default_options).auth.request_token(client_id: nil).token }
        let(:client_options)   { default_options.merge(key: nil, token: token) }
        let(:client)           { auto_close Ably::Realtime::Client.new(client_options.merge(log_level: :error)) }
        let(:channel)          { client.channels.get(channel_name) }
        let(:presence_channel) { channel.presence }

        context 'and another invalid client_id' do
          context 'before authentication' do
            it 'allows the operation and then Ably rejects the operation' do
              presence_channel.public_send(method_name, 'invalid').errback do |error|
                expect(error.code).to eql(40012)
                stop_reactor
              end
            end
          end

          context 'after authentication' do
            it 'throws an exception' do
              channel.attach do
                expect { presence_channel.public_send(method_name, 'invalid') }.to raise_error Ably::Exceptions::IncompatibleClientId
                stop_reactor
              end
            end
          end
        end

        context 'and a wildcard client_id' do
          it 'throws an exception' do
            expect { presence_channel.public_send(method_name, '*') }.to raise_error Ably::Exceptions::IncompatibleClientId
            stop_reactor
          end
        end

        context 'and an empty client_id' do
          it 'throws an exception' do
            expect { presence_channel.public_send(method_name, nil) }.to raise_error Ably::Exceptions::IncompatibleClientId
            stop_reactor
          end
        end
      end
    end

    context 'when attached (but not present) on a presence channel with an anonymous client (no client ID)' do
      it 'maintains state as other clients enter and leave the channel (#RTP2e)' do
        channel_anonymous_client.attach do
          presence_anonymous_client.subscribe(:enter) do |presence_message|
            expect(presence_message.client_id).to eql(client_one.client_id)

            presence_anonymous_client.get do |members|
              expect(members.first.client_id).to eql(client_one.client_id)
              expect(members.first.action).to eq(:present)

              presence_anonymous_client.subscribe(:leave) do |leave_presence_message|
                expect(leave_presence_message.client_id).to eql(client_one.client_id)

                presence_anonymous_client.get do |members_once_left|
                  expect(members_once_left.count).to eql(0)
                  stop_reactor
                end
              end
            end
          end
        end

        presence_client_one.enter do
          EventMachine.add_timer(0.5) do
            presence_client_one.leave
          end
        end
      end
    end

    context '#members map / PresenceMap (#RTP2)', api_private: true do
      it 'is available once the channel is created' do
        expect(presence_anonymous_client.members).to_not be_nil
        stop_reactor
      end

      it 'is not synchronised when initially created' do
        expect(presence_anonymous_client.members).to_not be_sync_complete
        stop_reactor
      end

      it 'will emit an :in_sync event when synchronisation is complete' do
        presence_client_one.enter
        presence_client_two.enter

        presence_anonymous_client.members.once(:in_sync) do
          stop_reactor
        end

        channel_anonymous_client.attach
      end

      context 'before server sync complete' do
        it 'behaves like an Enumerable allowing direct access to current members' do
          expect(presence_anonymous_client.members.count).to eql(0)
          expect(presence_anonymous_client.members.map(&:member_key)).to eql([])
          stop_reactor
        end
      end

      context 'once server sync is complete' do
        it 'behaves like an Enumerable allowing direct access to current members' do
          presence_client_one.enter
          presence_client_two.enter

          entered = 0
          presence_client_one.subscribe(:enter) do
            entered += 1
            next unless entered == 2

            presence_anonymous_client.members.once(:in_sync) do
              expect(presence_anonymous_client.members.count).to eql(2)
              member_ids = presence_anonymous_client.members.map(&:member_key)
              expect(member_ids.count).to eql(2)
              expect(member_ids.uniq.count).to eql(2)
              stop_reactor
            end

            channel_anonymous_client.attach
          end
        end
      end

      context 'the map is based on the member_key (connection_id & client_id)' do
        # 2 unqiue client_id with client_id "b" being on two connections
        let(:enter_action) { 2 }
        let(:presence_data) do
          [
            { client_id: 'a', connection_id: 'one', id: 'one:0:0', action: enter_action },
            { client_id: 'b', connection_id: 'one', id: 'one:0:1', action: enter_action },
            { client_id: 'a', connection_id: 'one', id: 'one:0:2', action: enter_action },
            { client_id: 'b', connection_id: 'one', id: 'one:0:3', action: enter_action },
            { client_id: 'b', connection_id: 'two', id: 'two:0:4', action: enter_action }
          ]
        end

        it 'ensures uniqueness from this member_key (#RTP2a)' do
          channel_anonymous_client.attach do
            presence_anonymous_client.get do |members|
              expect(members.length).to eql(0)

              ## Fabricate members
              action = Ably::Models::ProtocolMessage::ACTION.Presence
              presence_msg = Ably::Models::ProtocolMessage.new(
                action: action,
                connection_serial: 20,
                channel: channel_name,
                presence: presence_data,
                timestamp: Time.now.to_i * 1000
              )
              anonymous_client.connection.__incoming_protocol_msgbus__.publish :protocol_message, presence_msg

              EventMachine.add_timer(0.5) do
                presence_anonymous_client.get do |members|
                  expect(members.length).to eql(3)
                  expect(members.map { |member| member.client_id }.uniq).to contain_exactly('a', 'b')
                  stop_reactor
                end
              end
            end
          end
        end
      end

      context 'newness is compared based on PresenceMessage#id unless synthesized' do
        let(:page_size) { 100 }
        let(:enter_expected_count) { page_size + 1 } # 100 per page, this ensures we have more than one page so that we can test newness during sync
        let(:enter_action) { 2 }
        let(:leave_action) { 3 }
        let(:now) { Time.now.to_i * 1000 }
        let(:entered) { [] }
        let(:client_one) { auto_close Ably::Realtime::Client.new(default_options.merge(auth_callback: wildcard_token)) }

        def setup_members_on(presence)
          enter_expected_count.times do |indx|
            # 10 messages per second max rate on simulation accounts
            rate = indx.to_f / 10
            EventMachine.add_timer(rate) do
              presence.enter_client("client:#{indx}") do |message|
                entered << message
                next unless entered.count == enter_expected_count
                yield
              end
            end
          end
        end

        def allow_sync_fabricate_data_final_sync_and_assert_members
          setup_members_on(presence_client_one) do
            sync_pages_received = []
            anonymous_client.connection.once(:connected) do
              anonymous_client.connection.transport.__incoming_protocol_msgbus__.subscribe(:protocol_message) do |protocol_message|
                if protocol_message.action == :sync
                  sync_pages_received << protocol_message
                  if sync_pages_received.count == 1
                    action = Ably::Models::ProtocolMessage::ACTION.Presence
                    presence_msg = Ably::Models::ProtocolMessage.new(
                      action: action,
                      connection_serial: anonymous_client.connection.serial + 1,
                      channel: channel_name,
                      presence: presence_data,
                      timestamp: Time.now.to_i * 1000
                    )
                    anonymous_client.connection.__incoming_protocol_msgbus__.publish :protocol_message, presence_msg

                    # Now simulate an end to the sync
                    action = Ably::Models::ProtocolMessage::ACTION.Sync
                    sync_msg = Ably::Models::ProtocolMessage.new(
                      action: action,
                      connection_serial: anonymous_client.connection.serial + 2,
                      channel: channel_name,
                      channel_serial: 'validserialprefix:', # with no part after the `:` this indicates the end to the SYNC
                      presence: [],
                      timestamp: Time.now.to_i * 1000
                    )
                    anonymous_client.connection.__incoming_protocol_msgbus__.publish :protocol_message, sync_msg

                    # Stop the next SYNC arriving
                    anonymous_client.connection.__incoming_protocol_msgbus__.unsubscribe
                  end
                end
              end

              presence_anonymous_client.get do |members|
                expect(members.length).to eql(page_size + 2)
                expect(members.find { |member| member.client_id == 'a' }).to be_nil
                expect(members.find { |member| member.client_id == 'b' }.timestamp.to_i).to eql(now / 1000)
                expect(members.find { |member| member.client_id == 'c' }.timestamp.to_i).to eql(now / 1000)
                stop_reactor
              end
            end
          end
        end

        context 'when presence messages are synthesized' do
          let(:presence_data) do
            [
              { client_id: 'a', connection_id: 'one', id: 'one:0:0', action: enter_action, timestamp: now },            # first messages from client, second fabricated
              { client_id: 'a', connection_id: 'one', id: 'fabricated:0:1', action: leave_action, timestamp: now + 1 }, # leave after enter based on timestamp
              { client_id: 'b', connection_id: 'one', id: 'one:0:2', action: enter_action, timestamp: now },            # first messages from client, second fabricated
              { client_id: 'b', connection_id: 'one', id: 'fabricated:0:3', action: leave_action, timestamp: now - 1 }, # leave before enter based on timestamp
              { client_id: 'c', connection_id: 'one', id: 'fabricated:0:4', action: enter_action, timestamp: now },     # both messages fabricated
              { client_id: 'c', connection_id: 'one', id: 'fabricated:0:5', action: leave_action, timestamp: now - 1 }  # leave before enter based on timestamp
            ]
          end

          it 'compares based on timestamp if either has a connectionId not part of the presence message id (#RTP2b1)' do
            allow_sync_fabricate_data_final_sync_and_assert_members
          end
        end

        context 'when presence messages are not synthesized (events sent from clients)' do
          let(:presence_data) do
            [
              { client_id: 'a', connection_id: 'one', id: 'one:0:0', action: enter_action, timestamp: now },      # first messages from client
              { client_id: 'a', connection_id: 'one', id: 'one:1:0', action: leave_action, timestamp: now - 1 },  # leave after enter based on msgSerial part of ID
              { client_id: 'b', connection_id: 'one', id: 'one:2:2', action: enter_action, timestamp: now },      # first messages from client
              { client_id: 'b', connection_id: 'one', id: 'one:2:1', action: leave_action, timestamp: now + 1 },  # leave before enter based on index part of ID
              { client_id: 'c', connection_id: 'one', id: 'one:4:4', action: enter_action, timestamp: now },      # first messages from client
              { client_id: 'c', connection_id: 'one', id: 'one:3:5', action: leave_action, timestamp: now + 1 }   # leave before enter based on msgSerial part of ID
            ]
          end

          it 'compares based on timestamp if either has a connectionId not part of the presence message id (#RTP2b2)' do
            allow_sync_fabricate_data_final_sync_and_assert_members
          end
        end
      end
    end

    context '#sync_complete? and SYNC flags (#RTP1)' do
      context 'when attaching to a channel without any members present' do
        xit 'sync_complete? is true, there is no presence flag, and the presence channel is considered synced immediately (#RTP1)' do
          flag_checked = false

          anonymous_client.connection.__incoming_protocol_msgbus__.subscribe(:protocol_message) do |protocol_message|
            if protocol_message.action == :attached
              flag_checked = true
              expect(protocol_message.has_presence_flag?).to eql(false)
            end
          end

          channel_anonymous_client.attach do
            expect(channel_anonymous_client.presence).to be_sync_complete
            EventMachine.next_tick do
              expect(flag_checked).to eql(true)
              stop_reactor
            end
          end
        end
      end

      context 'when attaching to a channel with members present' do
        it 'sync_complete? is false, there is a presence flag, and the presence channel is subsequently synced (#RTP1)' do
          flag_checked = false

          anonymous_client.connection.__incoming_protocol_msgbus__.subscribe(:protocol_message) do |protocol_message|
            if protocol_message.action == :attached
              flag_checked = true
              expect(protocol_message.has_presence_flag?).to eql(true)
            end
          end

          presence_client_one.enter
          presence_client_one.subscribe(:enter) do
            presence_client_one.unsubscribe :enter

            channel_anonymous_client.attach do
              expect(channel_anonymous_client.presence).to_not be_sync_complete
              channel_anonymous_client.presence.get do
                expect(channel_anonymous_client.presence).to be_sync_complete
                EventMachine.next_tick do
                  expect(flag_checked).to eql(true)
                  stop_reactor
                end
              end
            end
          end
        end
      end
    end

    context '101 existing (present) members on a channel (2 SYNC pages)' do
      context 'requiring at least 2 SYNC ProtocolMessages', em_timeout: 40 do
        let(:enter_expected_count) { 101 }
        let(:present) { [] }
        let(:entered) { [] }
        let(:sync_pages_received) { [] }
        let(:client_one) { auto_close Ably::Realtime::Client.new(client_options.merge(auth_callback: wildcard_token)) }

        def setup_members_on(presence)
          enter_expected_count.times do |indx|
            # 10 messages per second max rate on simulation accounts
            rate = indx.to_f / 10
            EventMachine.add_timer(rate) do
              presence.enter_client("client:#{indx}") do |message|
                entered << message
                next unless entered.count == enter_expected_count
                yield
              end
            end
          end
        end

        context 'when a client attaches to the presence channel' do
          it 'emits :present for each member' do
            setup_members_on(presence_client_one) do
              presence_anonymous_client.subscribe(:present) do |present_message|
                expect(present_message.action).to eq(:present)
                present << present_message
                next unless present.count == enter_expected_count

                expect(present.map(&:client_id).uniq.count).to eql(enter_expected_count)
                stop_reactor
              end
            end
          end

          context 'and a member enters before the SYNC operation is complete' do
            let(:enter_client_id) { random_str }

            it 'emits a :enter immediately and the member is :present once the sync is complete (#RTP2g)' do
              setup_members_on(presence_client_one) do
                member_entered = false

                anonymous_client.connect do
                  presence_anonymous_client.subscribe(:enter) do |member|
                    expect(member.client_id).to eql(enter_client_id)
                    member_entered = true
                  end

                  presence_anonymous_client.get do |members|
                    expect(members.find { |member| member.client_id == enter_client_id }.action).to eq(:present)
                    stop_reactor
                  end

                  anonymous_client.connection.transport.__incoming_protocol_msgbus__.subscribe(:protocol_message) do |protocol_message|
                    if protocol_message.action == :sync
                      sync_pages_received << protocol_message
                      if sync_pages_received.count == 1
                        enter_action = Ably::Models::PresenceMessage::ACTION.Enter
                        enter_member = Ably::Models::PresenceMessage.new(
                          'id' => "#{client_one.connection.id}:#{random_str}:0",
                          'clientId' => enter_client_id,
                          'connectionId' => client_one.connection.id,
                          'timestamp' => as_since_epoch(Time.now),
                          'action' => enter_action
                        )
                        presence_anonymous_client.__incoming_msgbus__.publish :presence, enter_member
                      end
                    end
                  end
                end
              end
            end
          end

          context 'and a member leaves before the SYNC operation is complete' do
            it 'emits :leave immediately as the member leaves and cleans up the ABSENT member after (#RTP2f, #RTP2g)' do
              all_client_ids = enter_expected_count.times.map { |id| "client:#{id}" }

              setup_members_on(presence_client_one) do
                leave_member = nil

                presence_anonymous_client.subscribe(:present) do |present_message|
                  present << present_message
                  all_client_ids.delete(present_message.client_id)
                end

                presence_anonymous_client.subscribe(:leave) do |leave_message|
                  expect(leave_message.client_id).to eql(leave_member.client_id)
                  expect(present.count).to be < enter_expected_count

                  # Hacky accessing a private method, but absent members are intentionally not exposed to any public APIs
                  expect(presence_anonymous_client.members.send(:absent_members).length).to eql(1)

                  presence_anonymous_client.members.once(:in_sync) do
                    # Check that members count is exact indicating the members with LEAVE action after sync are removed
                    expect(presence_anonymous_client).to be_sync_complete
                    expect(presence_anonymous_client.members.length).to eql(enter_expected_count - 1)
                    presence_anonymous_client.unsubscribe
                    stop_reactor
                  end
                end

                anonymous_client.connect do
                  anonymous_client.connection.transport.__incoming_protocol_msgbus__.subscribe(:protocol_message) do |protocol_message|
                    if protocol_message.action == :sync
                      sync_pages_received << protocol_message
                      if sync_pages_received.count == 1
                        leave_action = Ably::Models::PresenceMessage::ACTION.Leave
                        leave_member = Ably::Models::PresenceMessage.new(
                          'id' => "#{client_one.connection.id}:#{all_client_ids.first}:0",
                          'clientId' => all_client_ids.first,
                          'connectionId' => client_one.connection.id,
                          'timestamp' => as_since_epoch(Time.now),
                          'action' => leave_action
                        )
                        presence_anonymous_client.__incoming_msgbus__.publish :presence, leave_member
                      end
                    end
                  end
                end
              end
            end

            it 'ignores presence events with timestamps / identifiers prior to the current :present event in the MembersMap (#RTP2c)' do
              started_at = Time.now

              setup_members_on(presence_client_one) do
                leave_member = nil

                presence_anonymous_client.subscribe(:present) do |present_message|
                  present << present_message

                  if present.count == enter_expected_count
                    presence_anonymous_client.get do |members|
                      member = members.find { |member| member.client_id == leave_member.client_id}
                      expect(member).to_not be_nil
                      expect(member.action).to eq(:present)
                      EventMachine.add_timer(1) do
                        presence_anonymous_client.unsubscribe
                        stop_reactor
                      end
                    end
                  end
                end

                presence_anonymous_client.subscribe(:leave) do |leave_message|
                  raise "Leave event for #{leave_message} should not have been fired because it is out of date"
                end

                anonymous_client.connect do
                  anonymous_client.connection.transport.__incoming_protocol_msgbus__.subscribe(:protocol_message) do |protocol_message|
                    if protocol_message.action == :sync
                      sync_pages_received << protocol_message
                      if sync_pages_received.count == 1
                        first_member = protocol_message.presence[0] # get the first member in the SYNC set
                        leave_action = Ably::Models::PresenceMessage::ACTION.Leave
                        leave_member = Ably::Models::PresenceMessage.new(
                          first_member.as_json.merge('action' => leave_action, 'timestamp' => as_since_epoch(started_at))
                        )
                        # After the SYNC has started, no inject that member has having left with a timestamp before the sync
                        presence_anonymous_client.__incoming_msgbus__.publish :presence, leave_member
                      end
                    end
                  end
                end
              end
            end

            it 'does not emit :present after the :leave event has been emitted, and that member is not included in the list of members via #get (#RTP2f)' do
              left_client = 10
              left_client_id = "client:#{left_client}"

              setup_members_on(presence_client_one) do
                member_left_emitted = false

                presence_anonymous_client.subscribe(:present) do |present_message|
                  if present_message.client_id == left_client_id
                    raise "Member #{present_message.client_id} should not have been emitted as present"
                  end
                  present << present_message.client_id
                end

                presence_anonymous_client.subscribe(:leave) do |leave_message|
                  if present.include?(leave_message.client_id)
                    raise "Member #{leave_message.client_id} should not have been emitted as present previously"
                  end
                  expect(leave_message.client_id).to eql(left_client_id)
                  member_left_emitted = true
                end

                presence_anonymous_client.get do |members|
                  expect(members.count).to eql(enter_expected_count - 1)
                  expect(member_left_emitted).to eql(true)
                  expect(members.map(&:client_id)).to_not include(left_client_id)
                  EventMachine.add_timer(1) do
                    presence_anonymous_client.unsubscribe
                    stop_reactor
                  end
                end

                channel_anonymous_client.attach do
                  leave_action = Ably::Models::PresenceMessage::ACTION.Leave
                  fake_leave_presence_message = Ably::Models::PresenceMessage.new(
                    'id' => "#{client_one.connection.id}:#{left_client_id}:0",
                    'clientId' => left_client_id,
                    'connectionId' => client_one.connection.id,
                    'timestamp' => as_since_epoch(Time.now),
                    'action' => leave_action
                  )
                  # Push out a LEAVE event directly to the Presence object before it's received the :present action via the SYNC ProtocolMessage
                  presence_anonymous_client.__incoming_msgbus__.publish :presence, fake_leave_presence_message
                end
              end
            end
          end

          context '#get' do
            context 'by default' do
              it 'waits until sync is complete (#RTP11c1)', em_timeout: 30 do # allow for slow connections and lots of messages
                enter_expected_count.times do |indx|
                  EventMachine.add_timer(indx / 10) do
                    presence_client_one.enter_client "client:#{indx}"
                  end
                end

                presence_client_one.subscribe(:enter) do |message|
                  entered << message
                  next unless entered.count == enter_expected_count

                  presence_anonymous_client.get do |members|
                    expect(members.map(&:client_id).uniq.count).to eql(enter_expected_count)
                    expect(members.count).to eql(enter_expected_count)
                    stop_reactor
                  end
                end
              end
            end

            context 'with :wait_for_sync option set to false (#RTP11c1)' do
              it 'it does not wait for sync', em_timeout: 30 do # allow for slow connections and lots of messages
                enter_expected_count.times do |indx|
                  EventMachine.add_timer(indx / 10) do
                    presence_client_one.enter_client "client:#{indx}"
                    presence_client_one.subscribe(:enter) do |message|
                      entered << message
                      next unless entered.count == enter_expected_count

                      channel_anonymous_client.attach do
                        presence_anonymous_client.get(wait_for_sync: false) do |members|
                          expect(presence_anonymous_client.members).to_not be_in_sync
                          expect(members.count).to eql(0)
                          stop_reactor
                        end
                      end
                    end
                  end
                end
              end
            end
          end
        end
      end
    end

    context 'state' do
      context 'once opened' do
        it 'once opened, enters the :left state if the channel detaches' do
          detached = false

          channel_client_one.presence.on(:left) do
            expect(channel_client_one.presence.state).to eq(:left)
            EventMachine.next_tick do
              expect(detached).to eq(true)
              stop_reactor
            end
          end

          channel_client_one.presence.enter do |presence|
            expect(presence.state).to eq(:entered)
            channel_client_one.detach do
              expect(channel_client_one.state).to eq(:detached)
              detached = true
            end
          end
        end
      end
    end

    context '#enter' do
      context 'data attribute' do
        context 'when provided as argument option to #enter' do
          it 'changes to value provided in #leave' do
            leave_callback_called = false

            presence_client_one.enter('stored') do
              expect(presence_client_one.data).to eql('stored')

              presence_client_one.leave do |presence|
                leave_callback_called = true
              end

              presence_client_one.on(:left) do
                expect(presence_client_one.data).to eql(nil)

                EventMachine.next_tick do
                  expect(leave_callback_called).to eql(true)
                  stop_reactor
                end
              end
            end
          end
        end
      end

      context 'message #connection_id' do
        it 'matches the current client connection_id' do
          channel_client_two.attach do
            presence_client_two.subscribe do |presence|
              expect(presence.connection_id).to eq(client_one.connection.id)
              stop_reactor
            end

            presence_client_one.enter
          end
        end
      end

      context 'without necessary capabilities to join presence' do
        let(:restricted_client) do
          auto_close Ably::Realtime::Client.new(default_options.merge(key: restricted_api_key, log_level: :fatal))
        end
        let(:restricted_channel)  { restricted_client.channel("cansubscribe:channel") }
        let(:restricted_presence) { restricted_channel.presence }

        it 'calls the Deferrable errback on capabilities failure' do
          restricted_presence.enter_client('bob').tap do |deferrable|
            deferrable.callback { raise "Should not succeed" }
            deferrable.errback { stop_reactor }
          end
        end
      end

      it_should_behave_like 'a public presence method', :enter, :entered, {}
    end

    context '#update' do
      it 'without previous #enter automatically enters' do
        presence_client_one.update(data_payload) do
          EventMachine.add_timer(1) do
            expect(presence_client_one.state).to eq(:entered)
            stop_reactor
          end
        end
      end

      context 'when ENTERED' do
        it 'has no effect on the state' do
          presence_client_one.enter do
            presence_client_one.once_state_changed { fail 'State should not have changed ' }

            presence_client_one.update(data_payload) do
              EventMachine.add_timer(1) do
                expect(presence_client_one.state).to eq(:entered)
                presence_client_one.off
                stop_reactor
              end
            end
          end
        end
      end

      it 'updates the data if :data argument provided' do
        channel_client_one.attach do
          presence_client_one.enter('prior') do
            presence_client_one.update(data_payload)
          end
          presence_client_one.subscribe(:update) do |message|
            expect(message.data).to eql(data_payload)
            stop_reactor
          end
        end
      end

      it 'updates the data to nil if :data argument is not provided (assumes nil value)' do
        channel_client_one.attach do
          presence_client_one.enter('prior') do
            presence_client_one.update
          end
          presence_client_one.subscribe(:update) do |message|
            expect(message.data).to be_nil
            stop_reactor
          end
        end
      end

      it_should_behave_like 'a public presence method', :update, :entered, {}, enter_first: true
    end

    context '#leave' do
      context ':data option' do
        let(:data) { random_str }
        let(:enter_data) { random_str }

        context 'when set to a string' do
          it 'emits the new data for the leave event' do
            channel_client_one.attach do
              presence_client_one.enter enter_data do
                presence_client_one.leave data
              end

              presence_client_one.subscribe(:leave) do |presence_message|
                expect(presence_message.data).to eql(data)
                stop_reactor
              end
            end
          end
        end

        context 'when set to nil' do
          it 'emits the last value for the data attribute when leaving' do
            channel_client_one.attach do
              presence_client_one.enter enter_data do
                presence_client_one.leave nil
              end

              presence_client_one.subscribe(:leave) do |presence_message|
                expect(presence_message.data).to eql(enter_data)
                stop_reactor
              end
            end
          end
        end

        context 'when not passed as an argument (i.e. nil)' do
          it 'emits the previous value for the data attribute when leaving' do
            channel_client_one.attach do
              presence_client_one.enter enter_data do
                presence_client_one.leave
              end

              presence_client_one.subscribe(:leave) do |presence_message|
                expect(presence_message.data).to eql(enter_data)
                stop_reactor
              end
            end
          end
        end

        context 'and sync is complete' do
          xit 'does not cache members that have left' do
            enter_ack = false

            channel_client_one.attach do
              presence_client_one.subscribe(:enter) do
                presence_client_one.unsubscribe :enter
                EventMachine.add_timer(0.5) do
                  expect(presence_client_one.members).to be_in_sync
                  expect(presence_client_one.members.send(:members).count).to eql(1)
                  presence_client_one.leave data
                end
              end

              presence_client_one.enter(enter_data) do
                enter_ack = true
              end

              presence_client_one.subscribe(:leave) do |presence_message|
                presence_client_one.unsubscribe :leave
                expect(presence_message.data).to eql(data)
                expect(presence_client_one.members.send(:members).count).to eql(0)
                expect(enter_ack).to eql(true)
                stop_reactor
              end
            end
          end
        end
      end

      it 'succeeds and does not emit an event (#RTP10d)' do
        channel_client_one.attach do
          channel_client_one.presence.leave do
            # allow enough time for leave event to (not) fire
            EventMachine.add_timer(2) do
              stop_reactor
            end
          end
          channel_client_one.subscribe(:leave) do
            raise "No leave event should fire"
          end
        end
      end

      it_should_behave_like 'a public presence method', :leave, :left, {}, enter_first: true
    end

    context ':left event' do
      it 'emits the data defined in enter' do
        channel_client_two.attach do
          channel_client_one.presence.enter('data') do
            channel_client_one.presence.leave
          end

          channel_client_two.presence.subscribe(:leave) do |message|
            expect(message.data).to eql('data')
            stop_reactor
          end
        end
      end

      it 'emits the data defined in update' do
        channel_client_two.attach do
          channel_client_one.presence.enter('something else') do
            channel_client_one.presence.update('data') do
              channel_client_one.presence.leave
            end
          end

          channel_client_two.presence.subscribe(:leave) do |message|
            expect(message.data).to eql('data')
            stop_reactor
          end
        end
      end
    end

    context 'entering/updating/leaving presence state on behalf of another client_id' do
      let(:client_count) { 5 }
      let(:clients)      { [] }
      let(:data)         { random_str }
      let(:client_one)   { auto_close Ably::Realtime::Client.new(client_options.merge(auth_callback: wildcard_token)) }
      let(:client_two)   { auto_close Ably::Realtime::Client.new(client_options.merge(auth_callback: wildcard_token)) }

      context '#enter_client' do
        context 'multiple times on the same channel with different client_ids' do
          it "has no affect on the client's presence state and only enters on behalf of the provided client_id" do
            client_count.times do |client_id|
              presence_client_one.enter_client("client:#{client_id}") do
                presence_client_one.on(:entered) { raise 'Should not have entered' }
                next unless client_id == client_count - 1

                EventMachine.add_timer(1) do
                  expect(presence_client_one.state).to eq(:initialized)
                  stop_reactor
                end
              end
            end
          end

          it 'enters a channel and sets the data based on the provided :data option' do
            channel_anonymous_client.attach do
              client_count.times do |client_id|
                presence_client_one.enter_client("client:#{client_id}", data)
              end

              presence_anonymous_client.subscribe(:enter) do |presence|
                expect(presence.data).to eql(data)
                clients << presence
                next unless clients.count == 5

                expect(clients.map(&:client_id).uniq.count).to eql(5)
                stop_reactor
              end
            end
          end
        end

        context 'message #connection_id' do
          let(:client_id) { random_str }

          it 'matches the current client connection_id' do
            channel_client_two.attach do
              presence_client_one.enter_client(client_id)

              presence_client_two.subscribe do |presence|
                expect(presence.client_id).to eq(client_id)
                expect(presence.connection_id).to eq(client_one.connection.id)
                stop_reactor
              end
            end
          end
        end

        context 'without necessary capabilities to enter on behalf of another client' do
          let(:restricted_client) do
            auto_close Ably::Realtime::Client.new(default_options.merge(key: restricted_api_key, log_level: :fatal))
          end
          let(:restricted_channel)  { restricted_client.channel("cansubscribe:channel") }
          let(:restricted_presence) { restricted_channel.presence }

          it 'calls the Deferrable errback on capabilities failure' do
            restricted_presence.enter_client('clientId').tap do |deferrable|
              deferrable.callback { raise "Should not succeed" }
              deferrable.errback { stop_reactor }
            end
          end
        end

        it_should_behave_like 'a public presence method', :enter_client, nil, 'client_id'
        it_should_behave_like 'a presence on behalf of another client method', :enter_client
      end

      context '#update_client' do
        context 'multiple times on the same channel with different client_ids' do
          it 'updates the data attribute for the member when :data option provided' do
            updated_callback_count = 0

            channel_anonymous_client.attach do
              client_count.times do |client_id|
                presence_client_one.enter_client("client:#{client_id}") do
                  presence_client_one.update_client("client:#{client_id}", data) do
                    updated_callback_count += 1
                  end
                end
              end

              presence_anonymous_client.subscribe(:update) do |presence|
                expect(presence.data).to eql(data)
                clients << presence
                next unless clients.count == 5

                wait_until(lambda { updated_callback_count == 5 }) do
                  expect(clients.map(&:client_id).uniq.count).to eql(5)
                  expect(updated_callback_count).to eql(5)
                  stop_reactor
                end
              end
            end
          end

          it 'updates the data attribute to null for the member when :data option is not provided (assumed null)' do
            channel_anonymous_client.attach do
              presence_client_one.enter_client('client_1') do
                presence_client_one.update_client('client_1')
              end

              presence_anonymous_client.subscribe(:update) do |presence|
                expect(presence.client_id).to eql('client_1')
                expect(presence.data).to be_nil
                stop_reactor
              end
            end
          end

          it 'enters if not already entered' do
            updated_callback_count = 0

            channel_anonymous_client.attach do
              client_count.times do |client_id|
                presence_client_one.update_client("client:#{client_id}", data) do
                  updated_callback_count += 1
                end
              end

              presence_anonymous_client.subscribe(:enter) do |presence|
                expect(presence.data).to eql(data)
                clients << presence
                next unless clients.count == 5

                wait_until(lambda { updated_callback_count == 5 }) do
                  expect(clients.map(&:client_id).uniq.count).to eql(5)
                  expect(updated_callback_count).to eql(5)
                  stop_reactor
                end
              end
            end
          end
        end

        it_should_behave_like 'a public presence method', :update_client, nil, 'client_id'
        it_should_behave_like 'a presence on behalf of another client method', :update_client
      end

      context '#leave_client' do
        context 'leaves a channel' do
          context 'multiple times on the same channel with different client_ids' do
            it 'emits the :leave event for each client_id' do
              left_callback_count = 0

              channel_anonymous_client.attach do
                client_count.times do |client_id|
                  presence_client_one.enter_client("client:#{client_id}", random_str) do
                    presence_client_one.leave_client("client:#{client_id}", data) do
                      left_callback_count += 1
                    end
                  end
                end

                presence_anonymous_client.subscribe(:leave) do |presence|
                  expect(presence.data).to eql(data)
                  clients << presence
                  next unless clients.count == 5

                  wait_until(lambda { left_callback_count == 5 }) do
                    expect(clients.map(&:client_id).uniq.count).to eql(5)
                    expect(left_callback_count).to eql(5)
                    stop_reactor
                  end
                end
              end
            end

            it 'succeeds if that client_id has not previously entered the channel' do
              left_callback_count = 0

              channel_anonymous_client.attach do
                client_count.times do |client_id|
                  presence_client_one.leave_client("client:#{client_id}") do
                    left_callback_count += 1
                  end
                end

                presence_anonymous_client.subscribe(:leave) do |presence|
                  expect(presence.data).to be_nil
                  clients << presence
                  next unless clients.count == 5

                  wait_until(lambda { left_callback_count == 5 }) do
                    expect(clients.map(&:client_id).uniq.count).to eql(5)
                    expect(left_callback_count).to eql(5)
                    stop_reactor
                  end
                end
              end
            end
          end

          context 'with a new value in :data option' do
            it 'emits the leave event with the new data value' do
              channel_client_one.attach do
                presence_client_one.enter_client("client:unique", random_str) do
                  presence_client_one.leave_client("client:unique", data)
                end

                presence_client_one.subscribe(:leave) do |presence_message|
                  expect(presence_message.data).to eql(data)
                  stop_reactor
                end
              end
            end
          end

          context 'with a nil value in :data option' do
            it 'emits the leave event with the previous value as a convenience' do
              channel_client_one.attach do
                presence_client_one.enter_client("client:unique", data) do
                  presence_client_one.leave_client("client:unique", nil)
                end

                presence_client_one.subscribe(:leave) do |presence_message|
                  expect(presence_message.data).to eql(data)
                  stop_reactor
                end
              end
            end
          end

          context 'with no :data option' do
            it 'emits the leave event with the previous value as a convenience' do
              channel_client_one.attach do
                presence_client_one.enter_client("client:unique", data) do
                  presence_client_one.leave_client("client:unique")
                end

                presence_client_one.subscribe(:leave) do |presence_message|
                  expect(presence_message.data).to eql(data)
                  stop_reactor
                end
              end
            end
          end
        end

        it_should_behave_like 'a public presence method', :leave_client, nil, 'client_id'
        it_should_behave_like 'a presence on behalf of another client method', :leave_client
      end
    end

    context '#get' do
      it 'returns a SafeDeferrable that catches exceptions in callbacks and logs them' do
        expect(presence_client_one.get).to be_a(Ably::Util::SafeDeferrable)
        stop_reactor
      end

      it 'calls the Deferrable callback on success' do
        presence_client_one.get.callback do |presence|
          expect(presence).to eq([])
          stop_reactor
        end
      end

      it 'catches exceptions in the provided method block' do
        expect(presence_client_one.logger).to receive(:error) do |*args, &block|
          expect(args.concat([block ? block.call : nil]).join(',')).to match(/Intentional exception/)
          stop_reactor
        end
        presence_client_one.get { raise 'Intentional exception' }
      end

      it 'implicitly attaches the channel (#RTP11b)' do
        expect(channel_client_one).to be_initialized
        presence_client_one.get do |members|
          expect(channel_client_one).to be_attached
          stop_reactor
        end
      end

      context 'when the channel is SUSPENDED' do
        context 'with wait_for_sync: true' do
          it 'results in an error with @code@ @91005@ and a @message@ stating that the presence state is out of sync (#RTP11d)' do
            presence_client_one.enter do
              channel_client_one.transition_state_machine! :suspended
              presence_client_one.get(wait_for_sync: true).errback do |error|
                expect(error.code).to eql(91005)
                expect(error.message).to match(/presence state is out of sync/i)
                stop_reactor
              end
            end
          end
        end

        context 'with wait_for_sync: false' do
          it 'returns the current PresenceMap and does not wait for the channel to change to the ATTACHED state (#RTP11d)' do
            presence_client_one.enter do
              channel_client_one.transition_state_machine! :suspended
              presence_client_one.get(wait_for_sync: false) do |members|
                expect(channel_client_one).to be_suspended
                stop_reactor
              end
            end
          end
        end
      end

      it 'fails if the connection is DETACHED (#RTP11b)' do
        channel_client_one.attach do
          channel_client_one.detach do
            presence_client_one.get.tap do |deferrable|
              deferrable.callback { raise 'Get should not succeed' }
              deferrable.errback do |error|
                expect(error).to be_a(Ably::Exceptions::InvalidState)
                expect(error.message).to match(/Operation is not allowed when channel is in STATE.Detached/)
                stop_reactor
              end
            end
          end
        end
      end

      it 'fails if the connection is FAILED (#RTP11b)' do
        channel_client_one.attach do
          channel_client_one.transition_state_machine :failed
          expect(channel_client_one.state).to eq(:failed)
          presence_client_one.get.tap do |deferrable|
            deferrable.callback { raise 'Get should not succeed' }
            deferrable.errback do |error|
              expect(error).to be_a(Ably::Exceptions::InvalidState)
              expect(error.message).to match(/Operation is not allowed when channel is in STATE.Failed/)
              stop_reactor
            end
          end
        end
      end

      context 'during a sync', em_timeout: 30 do
        let(:pages)               { 2 }
        let(:members_per_page)    { 100 }
        let(:sync_pages_received) { [] }
        let(:client_one)          { auto_close Ably::Realtime::Client.new(client_options.merge(auth_callback: wildcard_token)) }
        let(:client_options)      { default_options.merge(log_level: :none) }

        def connect_members_deferrables
          (members_per_page * pages + 1).times.map do |mem_index|
            # rate limit to 10 per second
            EventMachine::DefaultDeferrable.new.tap do |deferrable|
              EventMachine.add_timer(mem_index/10) do
                presence_client_one.enter_client("client:#{mem_index}").tap do |enter_deferrable|
                  enter_deferrable.callback { |*args| deferrable.succeed *args }
                  enter_deferrable.errback { |*args| deferrable.fail *args }
                end
              end
            end
          end
        end

        context 'when :wait_for_sync is true' do
          it 'fails if the connection becomes FAILED (#RTP11b)' do
            when_all(*connect_members_deferrables) do
              channel_client_two.attach do
                client_two.connection.transport.__incoming_protocol_msgbus__.subscribe(:protocol_message) do |protocol_message|
                  if protocol_message.action == :sync
                    sync_pages_received << protocol_message
                    if sync_pages_received.count == 1
                      error_message = Ably::Models::ProtocolMessage.new(action: 9, error: { message: 'force failure' })
                      client_two.connection.__incoming_protocol_msgbus__.publish :protocol_message, error_message
                    end
                  end
                end
              end

              presence_client_two.get(wait_for_sync: true).tap do |deferrable|
                deferrable.callback { raise 'Get should not succeed' }
                deferrable.errback do |error|
                  stop_reactor
                end
              end
            end
          end

          it 'fails if the channel becomes detached (#RTP11b)' do
            when_all(*connect_members_deferrables) do
              channel_client_two.attach do
                client_two.connection.transport.__incoming_protocol_msgbus__.subscribe(:protocol_message) do |protocol_message|
                  if protocol_message.action == :sync
                    # prevent any more SYNC messages coming through
                    client_two.connection.transport.__incoming_protocol_msgbus__.unsubscribe
                    channel_client_two.transition_state_machine :detaching
                    channel_client_two.transition_state_machine :detached
                  end
                end
              end

              presence_client_two.get(wait_for_sync: true).tap do |deferrable|
                deferrable.callback { raise 'Get should not succeed' }
                deferrable.errback do |error|
                  stop_reactor
                end
              end
            end
          end
        end
      end

      it 'returns the current members on the channel (#RTP11a)' do
        presence_client_one.enter
        presence_client_one.subscribe(:enter) do
          presence_client_one.unsubscribe :enter
          presence_client_one.get do |members|
            expect(members.count).to eq(1)

            expect(client_one.client_id).to_not be_nil

            this_member = members.first
            expect(this_member.client_id).to eql(client_one.client_id)

            stop_reactor
          end
        end
      end

      it 'filters by connection_id option if provided (#RTP11c3)' do
        presence_client_one.enter do
          presence_client_two.enter
        end

        presence_client_one.subscribe(:enter) do |presence_message|
          # wait until the client_two enter event has been sent to client_one
          next unless presence_message.client_id == client_two.client_id

          presence_client_one.get(connection_id: client_one.connection.id) do |members|
            expect(members.count).to eq(1)
            expect(members.first.connection_id).to eql(client_one.connection.id)

            presence_client_one.get(connection_id: client_two.connection.id) do |members_two|
              expect(members_two.count).to eq(1)
              expect(members_two.first.connection_id).to eql(client_two.connection.id)
              stop_reactor
            end
          end
        end
      end

      it 'filters by client_id option if provided (#RTP11c2)' do
        presence_client_one.enter do
          presence_client_two.enter
        end

        presence_client_one.subscribe(:enter) do |presence_message|
          # wait until the client_two enter event has been sent to client_one
          next unless presence_message.client_id == client_two_id

          presence_client_one.get(client_id: client_one_id) do |members|
            expect(members.count).to eq(1)
            expect(members.first.client_id).to eql(client_one_id)
            expect(members.first.connection_id).to eql(client_one.connection.id)

            presence_client_one.get(client_id: client_two_id) do |members_two|
              expect(members_two.count).to eq(1)
              expect(members_two.first.client_id).to eql(client_two_id)
              expect(members_two.first.connection_id).to eql(client_two.connection.id)
              stop_reactor
            end
          end
        end
      end

      it 'does not wait for SYNC to complete if :wait_for_sync option is false (#RTP11c1)' do
        presence_client_one.enter
        presence_client_one.subscribe(:enter) do
          presence_client_one.unsubscribe :enter

          presence_client_two.get(wait_for_sync: false) do |members|
            expect(members.count).to eql(0)
            stop_reactor
          end
        end
      end

      it 'returns the list of members and waits for SYNC to complete by default (#RTP11a)' do
        presence_client_one.enter
        presence_client_one.subscribe(:enter) do
          presence_client_one.unsubscribe :enter

          presence_client_two.get do |members|
            expect(members.count).to eql(1)
            stop_reactor
          end
        end
      end

      context 'when a member enters and then leaves' do
        it 'has no members' do
          presence_client_one.enter do
            presence_client_one.leave
          end

          presence_client_one.subscribe(:leave) do
            presence_client_one.get do |members|
              expect(members.count).to eq(0)
              stop_reactor
            end
          end
        end
      end

      context 'when a member enters and the presence map is updated' do
        it 'adds the member as being :present (#RTP2d)' do
          presence_client_one.enter
          presence_client_one.subscribe(:enter) do
            presence_client_one.unsubscribe :enter

            presence_client_one.get do |members|
              expect(members.count).to eq(1)
              expect(members.first.action).to eq(:present)
              stop_reactor
            end
          end
        end
      end

      context 'with lots of members on different clients' do
        let(:client_one)         { auto_close Ably::Realtime::Client.new(client_options.merge(auth_callback: wildcard_token)) }
        let(:client_two)         { auto_close Ably::Realtime::Client.new(client_options.merge(auth_callback: wildcard_token)) }
        let(:members_per_client) { 10 }
        let(:clients_entered)    { Hash.new { |hash, key| hash[key] = 0 } }
        let(:total_members)      { members_per_client * 2 }

        it 'returns a complete list of members on all clients' do
          members_per_client.times do |indx|
            presence_client_one.enter_client("client_1:#{indx}")
            presence_client_two.enter_client("client_2:#{indx}")
          end

          presence_client_one.subscribe(:enter) do
            clients_entered[:client_one] += 1
          end

          presence_client_two.subscribe(:enter) do
            clients_entered[:client_two] += 1
          end

          wait_until(lambda { clients_entered[:client_one] + clients_entered[:client_two] == total_members * 2 }) do
            presence_anonymous_client.get(wait_for_sync: true) do |anonymous_members|
              expect(anonymous_members.count).to eq(total_members)
              expect(anonymous_members.map(&:client_id).uniq.count).to eq(total_members)

              presence_client_one.get(wait_for_sync: true) do |client_one_members|
                presence_client_two.get(wait_for_sync: true) do |client_two_members|
                  expect(client_one_members.count).to eq(total_members)
                  expect(client_one_members.count).to eq(client_two_members.count)
                  stop_reactor
                end
              end
            end
          end
        end
      end
    end

    context '#subscribe' do
      let(:messages) { [] }

      context 'with no arguments' do
        it 'calls the callback for all presence events' do
          when_all(channel_client_one.attach, channel_client_two.attach) do
            presence_client_two.subscribe do |presence_message|
              messages << presence_message
              next unless messages.count == 3

              expect(messages.map(&:action).map(&:to_sym)).to contain_exactly(:enter, :update, :leave)
              stop_reactor
            end

            presence_client_one.enter do
              presence_client_one.update do
                presence_client_one.leave
              end
            end
          end
        end
      end

      context 'with event name' do
        it 'calls the callback for specified presence event' do
          when_all(channel_client_one.attach, channel_client_two.attach) do
            presence_client_two.subscribe(:leave) do |presence_message|
              messages << presence_message
              next unless messages.count == 1

              expect(messages.map(&:action).map(&:to_sym)).to contain_exactly(:leave)
              stop_reactor
            end

            presence_client_one.enter do
              presence_client_one.update do
                presence_client_one.leave
              end
            end
          end
        end
      end

      it 'implicitly attaches' do
        expect(client_one.connection).to be_initialized
        presence_client_one.subscribe { true }
        channel_client_one.on(:attached) do
          expect(client_one.connection).to be_connected
          expect(channel_client_one).to be_attached
          stop_reactor
        end
      end

      context 'with a callback that raises an exception' do
        let(:exception) { StandardError.new("Intentional error") }

        it 'logs the error and continues' do
          emitted_exception = false
          expect(client_one.logger).to receive(:error) do |*args, &block|
            expect(args.concat([block ? block.call : nil]).join(',')).to match(/#{exception.message}/)
          end
          presence_client_one.subscribe do |presence_message|
            emitted_exception = true
            raise exception
          end
          presence_client_one.enter do
            EventMachine.add_timer(1) do
              expect(emitted_exception).to eql(true)
              stop_reactor
            end
          end
        end
      end
    end

    context '#unsubscribe' do
      context 'with no arguments' do
        it 'removes the callback for all presence events' do
          when_all(channel_client_one.attach, channel_client_two.attach) do
            subscribe_callback = lambda { raise 'Should not be called' }
            presence_client_two.subscribe(&subscribe_callback)
            presence_client_two.unsubscribe(&subscribe_callback)

            presence_client_one.enter
            presence_client_one.update
            presence_client_one.leave do
              EventMachine.add_timer(1) do
                stop_reactor
              end
            end
          end
        end
      end

      context 'with event name' do
        it 'removes the callback for specified presence event' do
          when_all(channel_client_one.attach, channel_client_two.attach) do
            subscribe_callback = lambda { raise 'Should not be called' }
            presence_client_two.subscribe :leave, &subscribe_callback
            presence_client_two.unsubscribe :leave, &subscribe_callback

            presence_client_one.enter do
              presence_client_one.leave do
                EventMachine.add_timer(1) do
                  stop_reactor
                end
              end
            end
          end
        end
      end
    end

    context 'REST #get' do
      it 'returns current members' do
        presence_client_one.enter data_payload
        presence_client_one.subscribe(:enter) do
          presence_client_one.unsubscribe :enter

          members_page = channel_rest_client_one.presence.get
          this_member = members_page.items.first

          expect(this_member).to be_a(Ably::Models::PresenceMessage)
          expect(this_member.client_id).to eql(client_one.client_id)
          expect(this_member.data).to eql(data_payload)

          stop_reactor
        end
      end

      it 'returns no members once left' do
        presence_client_one.enter(data_payload) do
          presence_client_one.leave
          presence_client_one.subscribe(:leave) do
            presence_client_one.unsubscribe :leave

            members_page = channel_rest_client_one.presence.get
            expect(members_page.items.count).to eql(0)
            stop_reactor
          end
        end
      end
    end

    context 'client_id with ASCII_8BIT' do
      let(:client_id)   { random_str.encode(Encoding::ASCII_8BIT) }

      context 'in connection set up' do
        let(:client_one)  { auto_close Ably::Realtime::Client.new(default_options.merge(client_id: client_id)) }

        it 'is converted into UTF_8' do
          presence_client_one.enter
          presence_client_one.on(:entered) do |presence|
            expect(presence.client_id.encoding).to eql(Encoding::UTF_8)
            expect(presence.client_id.encode(Encoding::ASCII_8BIT)).to eql(client_id)
            stop_reactor
          end
        end
      end

      context 'in channel options' do
        let(:client_one)  { auto_close Ably::Realtime::Client.new(default_options) }

        it 'is converted into UTF_8' do
          channel_client_one.attach do
            presence_client_one.subscribe(:enter) do |presence|
              expect(presence.client_id.encoding).to eql(Encoding::UTF_8)
              expect(presence.client_id.encode(Encoding::ASCII_8BIT)).to eql(client_id)
              stop_reactor
            end
            presence_anonymous_client.enter_client(client_id)
          end
        end
      end
    end

    context 'encoding and decoding of presence message data' do
      let(:secret_key)              { Ably::Util::Crypto.generate_random_key(256) }
      let(:cipher_options)          { { key: secret_key, algorithm: 'aes', mode: 'cbc', key_length: 256 } }
      let(:channel_name)            { random_str }
      let(:encrypted_channel)       { client_one.channel(channel_name, cipher: cipher_options) }
      let(:channel_rest_client_one) { client_one.rest_client.channel(channel_name, cipher: cipher_options) }

      let(:crypto)                  { Ably::Util::Crypto.new(cipher_options) }

      let(:data)                    { { 'hash_id' => random_str } }
      let(:data_as_json)            { data.to_json }
      let(:data_as_cipher)          { crypto.encrypt(data.to_json) }

      it 'encrypts presence message data' do
        encrypted_channel.attach do
          encrypted_channel.presence.enter data
        end

        encrypted_channel.presence.__incoming_msgbus__.unsubscribe(:presence) # remove all subscribe callbacks that could decrypt the message
        encrypted_channel.presence.__incoming_msgbus__.subscribe(:presence) do |presence|
          if protocol == :json
            expect(presence['encoding']).to eql('json/utf-8/cipher+aes-256-cbc/base64')
            expect(crypto.decrypt(Base64.decode64(presence['data']))).to eql(data_as_json)
          else
            expect(presence['encoding']).to eql('json/utf-8/cipher+aes-256-cbc')
            expect(crypto.decrypt(presence['data'])).to eql(data_as_json)
          end
          stop_reactor
        end
      end

      context '#subscribe' do
        it 'emits decrypted enter events' do
          encrypted_channel.attach do
            encrypted_channel.presence.enter data
          end

          encrypted_channel.presence.subscribe(:enter) do |presence_message|
            expect(presence_message.encoding).to be_nil
            expect(presence_message.data).to eql(data)
            stop_reactor
          end
        end

        it 'emits decrypted update events' do
          encrypted_channel.attach do
            encrypted_channel.presence.enter('to be updated') do
              encrypted_channel.presence.update data
            end
          end

          encrypted_channel.presence.subscribe(:update) do |presence_message|
            expect(presence_message.encoding).to be_nil
            expect(presence_message.data).to eql(data)
            stop_reactor
          end
        end

        it 'emits previously set data for leave events' do
          encrypted_channel.attach do
            encrypted_channel.presence.enter(data) do
              encrypted_channel.presence.leave
            end
          end

          encrypted_channel.presence.subscribe(:leave) do |presence_message|
            expect(presence_message.encoding).to be_nil
            expect(presence_message.data).to eql(data)
            stop_reactor
          end
        end
      end

      context '#get' do
        it 'returns a list of members with decrypted data' do
          encrypted_channel.presence.enter(data)
          encrypted_channel.presence.subscribe(:enter) do
            encrypted_channel.presence.get do |members|
              member = members.first
              expect(member.encoding).to be_nil
              expect(member.data).to eql(data)
              stop_reactor
            end
          end
        end
      end

      context 'REST #get' do
        it 'returns a list of members with decrypted data' do
          encrypted_channel.presence.enter(data)
          encrypted_channel.presence.subscribe(:enter) do
            member = channel_rest_client_one.presence.get.items.first
            expect(member.encoding).to be_nil
            expect(member.data).to eql(data)
            stop_reactor
          end
        end
      end

      context 'when cipher settings do not match publisher' do
        let(:client_options)                 { default_options.merge(log_level: :fatal) }
        let(:incompatible_cipher_options)    { { key: Ably::Util::Crypto.generate_random_key(128), algorithm: 'aes', mode: 'cbc', key_length: 128 } }
        let(:incompatible_encrypted_channel) { client_two.channel(channel_name, cipher: incompatible_cipher_options) }

        it 'delivers an unencoded presence message left with encoding value' do
          encrypted_channel.presence.enter data

          incompatible_encrypted_channel.presence.subscribe(:enter) do
            incompatible_encrypted_channel.presence.get do |members|
              member = members.first
              expect(member.encoding).to match(/cipher\+aes-256-cbc/)
              expect(member.data).to_not eql(data)
              stop_reactor
            end
          end
        end

        it 'emits an error when cipher does not match and presence data cannot be decoded' do
          incompatible_encrypted_channel.once(:attached) do
            expect(client_two.logger).to receive(:error) do |*args, &block|
              expect(args.concat([block ? block.call : nil]).join(',')).to match(/Cipher algorithm AES-128-CBC does not match/)
              stop_reactor
            end.at_least(:once)

            encrypted_channel.attach do
              encrypted_channel.presence.enter data
            end
          end

          incompatible_encrypted_channel.attach
        end
      end
    end

    context 'leaving' do
      specify 'expect :left event once underlying connection is closed' do
        presence_client_one.on(:left) do
          expect(presence_client_one.state).to eq(:left)
          stop_reactor
        end
        presence_client_one.enter do
          client_one.close
        end
      end

      specify 'expect :left event with client data from enter event' do
        presence_client_one.subscribe(:leave) do |message|
          presence_client_one.get(wait_for_sync: true) do |members|
            expect(members.count).to eq(0)
            expect(message.data).to eql(data_payload)
            stop_reactor
          end
        end
        presence_client_one.enter(data_payload) do
          presence_client_one.leave
        end
      end
    end

    context 'connection failure mid-way through a large member sync' do
      let(:members_count) { 201 }
      let(:sync_pages_received) { [] }
      let(:client_options)  { default_options.merge(log_level: :fatal) }

      it 'resumes the SYNC operation (#RTP3)', em_timeout: 15 do
        when_all(*members_count.times.map do |indx|
          presence_anonymous_client.enter_client("client:#{indx}")
        end) do
          channel_client_two.attach do
            client_two.connection.transport.__incoming_protocol_msgbus__.subscribe(:protocol_message) do |protocol_message|
              if protocol_message.action == :sync
                sync_pages_received << protocol_message
                force_connection_failure client_two if sync_pages_received.count == 1
              end
            end
          end

          presence_client_two.get(wait_for_sync: true) do |members|
            expect(members.count).to eql(members_count)
            expect(members.map(&:member_key).uniq.count).to eql(members_count)
            stop_reactor
          end
        end
      end
    end

    context 'server-initiated sync' do
      context 'with multiple SYNC pages' do
        let(:present_action) { 1 }
        let(:leave_action) { 3 }
        let(:presence_sync_1) do
          [
            { client_id: 'a', connection_id: 'one', id: 'one:0:0', action: present_action },
            { client_id: 'b', connection_id: 'one', id: 'one:0:1', action: present_action }
          ]
        end
        let(:presence_sync_2) do
          [
            { client_id: 'a', connection_id: 'one', id: 'one:1:0', action: leave_action }
          ]
        end

        it 'is initiated with a SYNC message and completed with a later SYNC message with no cursor value part of the channelSerial (#RTP18a, #RTP18b) ', em_timeout: 15 do
          presence_anonymous_client.get do |members|
            expect(members.length).to eql(0)
            expect(presence_anonymous_client).to be_sync_complete

            presence_anonymous_client.subscribe(:present) do
              expect(presence_anonymous_client).to_not be_sync_complete
              presence_anonymous_client.get do |members|
                expect(presence_anonymous_client).to be_sync_complete
                expect(members.length).to eql(1)
                expect(members.first.client_id).to eql('b')
                stop_reactor
              end
            end

            ## Fabricate server-initiated SYNC in two parts
            action = Ably::Models::ProtocolMessage::ACTION.Sync
            sync_message = Ably::Models::ProtocolMessage.new(
              action: action,
              connection_serial: 10,
              channel_serial: 'sequenceid:cursor',
              channel: channel_name,
              presence: presence_sync_1,
              timestamp: Time.now.to_i * 1000
            )
            anonymous_client.connection.__incoming_protocol_msgbus__.publish :protocol_message, sync_message

            sync_message = Ably::Models::ProtocolMessage.new(
              action: action,
              connection_serial: 11,
              channel_serial: 'sequenceid:', # indicates SYNC is complete
              channel: channel_name,
              presence: presence_sync_2,
              timestamp: Time.now.to_i * 1000
            )
            anonymous_client.connection.__incoming_protocol_msgbus__.publish :protocol_message, sync_message
          end
        end
      end

      context 'with a single SYNC page' do
        let(:present_action) { 1 }
        let(:leave_action) { 3 }
        let(:presence_sync) do
          [
            { client_id: 'a', connection_id: 'one', id: 'one:0:0', action: present_action },
            { client_id: 'b', connection_id: 'one', id: 'one:0:1', action: present_action },
            { client_id: 'a', connection_id: 'one', id: 'one:1:0', action: leave_action }
          ]
        end

        it 'is initiated and completed with a single SYNC message (and no channelSerial) (#RTP18a, #RTP18c) ', em_timeout: 15 do
          presence_anonymous_client.get do |members|
            expect(members.length).to eql(0)
            expect(presence_anonymous_client).to be_sync_complete

            presence_anonymous_client.subscribe(:present) do
              expect(presence_anonymous_client).to_not be_sync_complete
              presence_anonymous_client.get do |members|
                expect(presence_anonymous_client).to be_sync_complete
                expect(members.length).to eql(1)
                expect(members.first.client_id).to eql('b')
                stop_reactor
              end
            end

            ## Fabricate server-initiated SYNC in two parts
            action = Ably::Models::ProtocolMessage::ACTION.Sync
            sync_message = Ably::Models::ProtocolMessage.new(
              action: action,
              connection_serial: 10,
              channel: channel_name,
              presence: presence_sync,
              timestamp: Time.now.to_i * 1000
            )
            anonymous_client.connection.__incoming_protocol_msgbus__.publish :protocol_message, sync_message
          end
        end
      end

      context 'when members exist in the PresenceMap before a SYNC completes' do
        let(:enter_action) { Ably::Models::PresenceMessage::ACTION.Enter.to_i }
        let(:present_action) { Ably::Models::PresenceMessage::ACTION.Present.to_i }
        let(:presence_sync_protocol_message) do
          [
            { client_id: 'a', connection_id: 'one', id: 'one:0:0', action: present_action },
            { client_id: 'b', connection_id: 'one', id: 'one:0:1', action: present_action }
          ]
        end
        let(:presence_enter_message) do
          Ably::Models::PresenceMessage.new(
            'id' => "#{random_str}:#{random_str}:0",
            'clientId' => random_str,
            'connectionId' => random_str,
            'timestamp' => as_since_epoch(Time.now),
            'action' => enter_action
          )
        end

        it 'removes the members that are no longer present (#RTP19)', em_timeout: 15 do
          presence_anonymous_client.get do |members|
            expect(members.length).to eql(0)

            # Now inject a fake member into the PresenceMap by faking the receive of a Presence message from Ably into the Presence object
            presence_anonymous_client.__incoming_msgbus__.publish :presence, presence_enter_message

            EventMachine.next_tick do
              presence_anonymous_client.get do |members|
                expect(members.length).to eql(1)
                expect(members.first.client_id).to eql(presence_enter_message.client_id)

                presence_events = []
                presence_anonymous_client.subscribe do |presence_message|
                  presence_events << [presence_message.client_id, presence_message.action.to_sym]
                  if presence_message.action == :leave
                    expect(presence_message.id).to be_nil
                    expect(presence_message.timestamp.to_f * 1000).to be_within(200).of(Time.now.to_f * 1000)
                  end
                end

                ## Fabricate server-initiated SYNC in two parts
                action = Ably::Models::ProtocolMessage::ACTION.Sync
                sync_message = Ably::Models::ProtocolMessage.new(
                  action: action,
                  connection_serial: 10,
                  channel: channel_name,
                  presence: presence_sync_protocol_message,
                  timestamp: Time.now.to_i * 1000
                )
                anonymous_client.connection.__incoming_protocol_msgbus__.publish :protocol_message, sync_message

                EventMachine.next_tick do
                  presence_anonymous_client.get do |members|
                    expect(members.length).to eql(2)
                    expect(members.find { |member| member.client_id == presence_enter_message.client_id}).to be_nil
                    expect(presence_events).to contain_exactly(
                      ['a', :present],
                      ['b', :present],
                      [presence_enter_message.client_id, :leave]
                    )
                    stop_reactor
                  end
                end
              end
            end
          end
        end
      end
    end

    context 'when the client does not have presence subscribe privileges but is present on the channel' do
      let(:present_only_capability) do
        { channel_name => ["presence"] }
      end
      let(:present_only_callback) { lambda { |token_params| Ably::Rest::Client.new(client_options).auth.request_token(client_id: '*', capability: present_only_capability) } }
      let(:client_one) { auto_close Ably::Realtime::Client.new(client_options.merge(auth_callback: present_only_callback)) }

      it 'receives presence updates for all presence events generated by the current connection and the presence map is kept up to date (#RTP17a)' do
        enter_client_ids = []
        presence_client_one.subscribe(:enter) do |presence_message|
          enter_client_ids << presence_message.client_id
        end

        leave_client_ids = []
        presence_client_one.subscribe(:leave) do |presence_message|
          leave_client_ids << presence_message.client_id
        end

        presence_client_one.enter_client 'bob' do
          presence_client_one.enter_client 'sarah'
        end

        entered_count = 0
        presence_client_one.subscribe(:enter) do
          entered_count += 1
          next unless entered_count == 2

          presence_client_one.unsubscribe :enter
          presence_client_one.get do |members|
            EventMachine.add_timer(1) do
              expect(members.map(&:client_id)).to contain_exactly('bob', 'sarah')
              expect(enter_client_ids).to contain_exactly('bob', 'sarah')

              presence_client_one.leave_client 'bob' do
                presence_client_one.leave_client 'sarah'
              end

              leave_count = 0
              presence_client_one.subscribe(:leave) do
                leave_count += 1
                next unless leave_count == 2

                presence_client_one.get do |members|
                  expect(members.length).to eql(0)
                  expect(leave_client_ids).to contain_exactly('bob', 'sarah')
                  stop_reactor
                end
              end
            end
          end
        end
      end
    end

    context "local PresenceMap for presence members entered by this client" do
      it "maintains a copy of the member map for any member that shares this connection's connection ID (#RTP17)" do
        presence_client_one.enter do
          presence_client_two.enter
        end

        entered_count = 0
        presence_client_one.subscribe(:enter) do
          entered_count += 1
          next unless entered_count == 2
          channel_anonymous_client.attach do
            channel_anonymous_client.presence.get do |members|
              expect(channel_anonymous_client.presence.members.local_members).to be_empty
              expect(presence_client_one.members.local_members.length).to eql(1)
              expect(presence_client_one.members.local_members.values.first.connection_id).to eql(client_one.connection.id)
              expect(presence_client_two.members.local_members.values.first.connection_id).to eql(client_two.connection.id)
              presence_client_two.leave
              presence_client_two.subscribe(:leave) do
                expect(presence_client_two.members.local_members).to be_empty
                stop_reactor
              end
            end
          end
        end
      end

      describe '#RTP17b' do
        let(:leave_action) { Ably::Models::PresenceMessage::ACTION.Leave }

        it 'updates presence members on leave' do
          presence_client_two.subscribe(:enter) do
            channel_anonymous_client.attach do
              channel_anonymous_client.presence.get do |members|
                presence_client_two.subscribe(:leave) do
                  expect(presence_client_two.members.local_members).to be_empty
                  stop_reactor
                end

                leave_message = Ably::Models::PresenceMessage.new(
                  'id' => "#{client_two.connection.id}:#{presence_client_two.client_id}:1",
                  'clientId' => presence_client_two.client_id,
                  'connectionId' => client_two.connection.id,
                  'timestamp' => as_since_epoch(Time.now),
                  'action' => leave_action
                )

                presence_client_two.__incoming_msgbus__.publish :presence, leave_message
              end
            end
          end

          presence_client_two.enter
        end

        it 'does no update presence members on fabricated leave' do
          presence_client_two.subscribe(:enter) do
            channel_anonymous_client.attach do
              channel_anonymous_client.presence.get do |members|
                presence_client_two.subscribe(:leave) do
                  expect(presence_client_two.members.local_members).to_not be_empty
                  stop_reactor
                end

                fabricated_leave_message = Ably::Models::PresenceMessage.new(
                  'id' => "#{client_two.connection.id}:#{presence_client_two.client_id}:1",
                  'clientId' => presence_client_two.client_id,
                  'connectionId' => "fabricated:#{presence_client_two.client_id}:0",
                  'timestamp' => as_since_epoch(Time.now),
                  'action' => leave_action
                )

                presence_client_two.__incoming_msgbus__.publish :presence, fabricated_leave_message
              end
            end
          end

          presence_client_two.enter
        end
      end

      context 'when a channel becomes attached again' do
        let(:attached_action) { Ably::Models::ProtocolMessage::ACTION.Attached.to_i }
        let(:sync_action) { Ably::Models::ProtocolMessage::ACTION.Sync.to_i }
        let(:presence_action) { Ably::Models::ProtocolMessage::ACTION.Presence.to_i }
        let(:present_action) { Ably::Models::PresenceMessage::ACTION.Present.to_i }
        let(:resume_flag) { 4 }
        let(:presence_flag) { 1 }

        def fabricate_incoming_protocol_message(protocol_message)
          client_one.connection.__incoming_protocol_msgbus__.publish :protocol_message, protocol_message
        end

        # Prevents any messages from the WebSocket transport being sent / received
        # Connection protocol message subscriptions are still active, but nothing reaches or comes from the WebSocket transport
        def cripple_websocket_transport
          client_one.connection.transport.__incoming_protocol_msgbus__.unsubscribe
          client_one.connection.transport.__outgoing_protocol_msgbus__.unsubscribe
        end

<<<<<<< HEAD
        context 'and the resume flag is true' do
          context 'and the presence flag is false' do
            xit 'does not send any presence events as the PresenceMap is in sync (#RTP5c1)' do
              presence_client_one.enter
              presence_client_one.subscribe(:enter) do
                presence_client_one.unsubscribe :enter

                client_one.connection.transport.__outgoing_protocol_msgbus__.subscribe do |message|
                  raise "No presence state updates to Ably are expected. Message sent: #{message.to_json}" if client_one.connection.connected?
                end

                cripple_websocket_transport

                fabricate_incoming_protocol_message Ably::Models::ProtocolMessage.new(
                  action: attached_action,
                  channel: channel_name,
                  flags: resume_flag
                )

                EventMachine.add_timer(1) do
                  presence_client_one.get do |members|
                    expect(members.length).to eql(1)
                    expect(presence_client_one.members.local_members.length).to eql(1)
                    stop_reactor
                  end
                end
              end
            end
          end

          context 'and the presence flag is true' do
            context 'and following the SYNC all local MemberMap members are present in the PresenceMap' do
              it 'does nothing as MemberMap is in sync (#RTP5c2)' do
                presence_client_one.enter
                presence_client_one.subscribe(:enter) do
                  presence_client_one.unsubscribe :enter

                  expect(presence_client_one.members.length).to eql(1)
                  expect(presence_client_one.members.local_members.length).to eql(1)

                  presence_client_one.members.once(:in_sync) do
                    presence_client_one.get do |members|
                      expect(members.length).to eql(1)
                      expect(presence_client_one.members.local_members.length).to eql(1)
                      stop_reactor
                    end
                  end

                  client_one.connection.transport.__outgoing_protocol_msgbus__.subscribe do |message|
                    raise "No presence state updates to Ably are expected. Message sent: #{message.to_json}" if client_one.connection.connected?
                  end

                  cripple_websocket_transport

                  fabricate_incoming_protocol_message Ably::Models::ProtocolMessage.new(
                    action: attached_action,
                    channel: channel_name,
                    flags: resume_flag + presence_flag
                  )

                  fabricate_incoming_protocol_message Ably::Models::ProtocolMessage.new(
                    action: sync_action,
                    channel: channel_name,
                    presence: presence_client_one.members.map(&:shallow_clone).map(&:as_json),
                    channelSerial: nil # no further SYNC messages expected
                  )
                end
              end
            end

            context 'and following the SYNC a local MemberMap member is not present in the PresenceMap' do
              xit 're-enters the missing members automatically (#RTP5c2)' do
                sync_check_completed = false

                presence_client_one.enter
                presence_client_one.subscribe(:enter) do
                  presence_client_one.unsubscribe :enter

                  expect(presence_client_one.members.length).to eql(1)
                  expect(presence_client_one.members.local_members.length).to eql(1)

                  client_one.connection.__outgoing_protocol_msgbus__.subscribe(:protocol_message) do |message|
                    next if message.action == :close # ignore finalization of connection

                    expect(message.action).to eq(:presence)
                    presence_message = message.presence.first
                    expect(presence_message.action).to eq(:enter)
                    expect(presence_message.client_id).to eq(client_one.auth.client_id)

                    presence_client_one.subscribe(:enter) do |message|
                      expect(message.connection_id).to eql(client_one.connection.id)
                      expect(message.client_id).to eq(client_one.auth.client_id)

                      EventMachine.next_tick do
                        expect(presence_client_one.members.length).to eql(2)
                        expect(presence_client_one.members.local_members.length).to eql(1)
                        expect(sync_check_completed).to be_truthy
                        stop_reactor
                      end
                    end

                    # Fabricate Ably sending back the Enter PresenceMessage to the client a short while after
                    # ensuring the PresenceMap for a short period does not have this member as to be expected in reality
                    EventMachine.add_timer(0.2) do
                      connection_id = random_str
                      fabricate_incoming_protocol_message Ably::Models::ProtocolMessage.new(
                        action: presence_action,
                        channel: channel_name,
                        connectionId: client_one.connection.id,
                        connectionSerial: 50,
                        timestamp: as_since_epoch(Time.now),
                        presence: [presence_message.shallow_clone(id: "#{client_one.connection.id}:0:0", timestamp: as_since_epoch(Time.now)).as_json]
                      )
                    end
                  end

                  presence_client_one.members.once(:in_sync) do
                    # For a brief period, the client will have re-entered the missing members from the local_members
                    # but the enter from Ably will have not been received, so at this point the local_members will be empty
                    presence_client_one.get do |members|
                      expect(members.length).to eql(1)
                      expect(members.first.connection_id).to_not eql(client_one.connection.id)
                      expect(presence_client_one.members.local_members.length).to eql(0)
                      sync_check_completed = true
                    end
                  end

                  cripple_websocket_transport

                  fabricate_incoming_protocol_message Ably::Models::ProtocolMessage.new(
                    action: attached_action,
                    channel: channel_name,
                    flags: resume_flag + presence_flag
                  )

                  # Complete the SYNC but without the member who was entered by this client
                  connection_id = random_str
                  fabricate_incoming_protocol_message Ably::Models::ProtocolMessage.new(
                    action: sync_action,
                    channel: channel_name,
                    timestamp: as_since_epoch(Time.now),
                    presence: [{ id: "#{connection_id}:0:0", action: present_action, connection_id: connection_id, client_id: random_str }],
                    chanenlSerial: nil # no further SYNC messages expected
                  )
                end
              end
            end
          end
        end

=======
>>>>>>> b6978206
        context 'and the resume flag is false' do
          context 'and the presence flag is false' do
            let(:member_data) { random_str }

            it 'immediately resends all local presence members (#RTP5c2, #RTP19a)' do
              in_sync_confirmed_no_local_members = false
              local_member_leave_event_fired = false

              presence_client_one.enter(member_data)
              presence_client_one.subscribe(:enter) do
                presence_client_one.unsubscribe :enter

                presence_client_one.subscribe(:leave) do |message|
                  # The local member will leave the PresenceMap due to the ATTACHED without Presence
                  local_member_leave_event_fired = true
                end

                # Local members re-entered automatically appear as updates due to the
                # fabricated ATTACHED message sent and the members already being present
                presence_client_one.subscribe(:update) do |message|
                  expect(local_member_leave_event_fired).to be_truthy
                  expect(message.data).to eq(member_data)
                  expect(message.client_id).to eq(client_one.auth.client_id)
                  EventMachine.next_tick do
                    expect(presence_client_one.members.length).to eql(1)
                    expect(presence_client_one.members.local_members.length).to eql(1)
                    expect(in_sync_confirmed_no_local_members).to be_truthy
                    stop_reactor
                  end
                end

                presence_client_one.members.once(:in_sync) do
                  # Immediately after SYNC (no sync actually occurred, but this event fires immediately after a channel SYNCs or is not expecting to SYNC)
                  expect(presence_client_one.members.length).to eql(0)
                  expect(presence_client_one.members.local_members.length).to eql(0)
                  in_sync_confirmed_no_local_members = true
                end

                # ATTACHED ProtocolMessage with no presence flag will clear the presence set immediately, #RTP19a
                fabricate_incoming_protocol_message Ably::Models::ProtocolMessage.new(
                  action: attached_action,
                  channel: channel_name,
                  flags: 0 # no resume or presence flag
                )
              end
            end
          end
        end

        context 'when re-entering a client automatically, if the re-enter fails for any reason' do
          let(:client_one_options) do
            client_options.merge(client_id: client_one_id, log_level: :error)
          end
          let(:client_one) { auto_close Ably::Realtime::Client.new(client_one_options) }

          it 'should emit an ErrorInfo with error code 91004 (#RTP5c3)' do
            presence_client_one.enter

            # Wait for client to be entered
            presence_client_one.subscribe(:enter) do
              # Local member should not be re-entered as the request to re-enter will timeout
              presence_client_one.subscribe(:update) do |message|
                raise "Unexpected update, this should not happen as the re-enter fails"
              end

              channel_client_one.on(:update) do |channel_state_change|
                next if channel_state_change.reason.nil? # first update is generated by the fabricated ATTACHED

                expect(channel_state_change.reason.code).to eql(91004)
                expect(channel_state_change.reason.message).to match(/#{client_one_id}/)
                expect(channel_state_change.reason.message).to match(/Fabricated/) # fabricated message
                expect(channel_state_change.reason.message).to match(/2345/) # fabricated error code
                stop_reactor
              end

              cripple_websocket_transport

              client_one.connection.__outgoing_protocol_msgbus__.subscribe do |protocol_message|
                if protocol_message.action == :presence
                  # Fabricate a NACK for the re-enter message
                  EventMachine.add_timer(0.1) do
                    fabricate_incoming_protocol_message Ably::Models::ProtocolMessage.new(
                      action: Ably::Models::ProtocolMessage::ACTION.Nack.to_i ,
                      channel: channel_name,
                      count: 1,
                      msg_serial: protocol_message.message_serial,
                      error: {
                        message: 'Fabricated',
                        code: 2345
                      }
                    )
                  end
                end
              end

              # ATTACHED ProtocolMessage with no presence flag will clear the presence set immediately, #RTP19a
              fabricate_incoming_protocol_message Ably::Models::ProtocolMessage.new(
                action: attached_action,
                channel: channel_name,
                flags: 0 # no resume or presence flag
              )
            end
          end
        end
      end
    end

    context 'channel state side effects' do
      context 'channel transitions to the FAILED state' do
        let(:anonymous_client) { auto_close Ably::Realtime::Client.new(client_options.merge(log_level: :fatal)) }
        let(:client_one)       { auto_close Ably::Realtime::Client.new(client_options.merge(client_id: client_one_id, log_level: :fatal)) }

        it 'clears the PresenceMap and local member map copy and does not emit any presence events (#RTP5a)' do
          presence_client_one.enter
          presence_client_one.subscribe(:enter) do
            presence_client_one.unsubscribe :enter

            channel_anonymous_client.attach do
              presence_anonymous_client.get do |members|
                expect(members.count).to eq(1)

                presence_anonymous_client.subscribe { raise 'No presence events should be emitted' }
                channel_anonymous_client.transition_state_machine! :failed, reason: RuntimeError.new
                expect(presence_anonymous_client.members.length).to eq(0)
                expect(channel_anonymous_client).to be_failed
                presence_anonymous_client.unsubscribe # prevent events being sent to the channel from Ably as it is unaware it's FAILED

                expect(presence_client_one.members.local_members.count).to eq(1)
                channel_client_one.transition_state_machine! :failed
                expect(channel_client_one).to be_failed
                expect(presence_client_one.members.local_members.count).to eq(0)
                stop_reactor
              end
            end
          end
        end
      end

      context 'channel transitions to the DETACHED state' do
        it 'clears the PresenceMap and local member map copy and does not emit any presence events (#RTP5a)' do
          presence_client_one.enter
          presence_client_one.subscribe(:enter) do
            presence_client_one.unsubscribe :enter

            channel_anonymous_client.attach do
              presence_anonymous_client.get do |members|
                expect(members.count).to eq(1)

                presence_anonymous_client.subscribe { raise 'No presence events should be emitted' }
                channel_anonymous_client.detach do
                  expect(presence_anonymous_client.members.length).to eq(0)
                  expect(channel_anonymous_client).to be_detached

                  expect(presence_client_one.members.local_members.count).to eq(1)
                  channel_client_one.detach do
                    expect(presence_client_one.members.local_members.count).to eq(0)
                    stop_reactor
                  end
                end
              end
            end
          end
        end
      end

      context 'channel transitions to the SUSPENDED state' do
        let(:auth_callback) do
          lambda do |token_params|
            # Pause to allow presence updates to occur whilst disconnected
            sleep 1
            Ably::Rest::Client.new(client_options).auth.request_token
          end
        end
        let(:anonymous_client) { auto_close Ably::Realtime::Client.new(client_options.merge(auth_callback: auth_callback)) }

        it 'maintains the PresenceMap and only publishes presence event changes since the last attached state (#RTP5f)' do
          presence_client_one.enter do
            presence_client_two.enter
          end

          entered_count = 0
          presence_client_one.subscribe(:enter) do
            entered_count += 1
            next unless entered_count == 2

            presence_client_one.unsubscribe :enter
            channel_anonymous_client.attach do
              presence_anonymous_client.get do |members|
                expect(members.count).to eq(2)

                received_events = []
                presence_anonymous_client.subscribe do |presence_message|
                  expect(presence_message.action).to eq(:leave)
                  expect(presence_message.client_id).to eql(client_one_id)
                  received_events << [:leave, presence_message.client_id]
                end

                # Kill the connection triggering an automatic reconnect and reattach of the channel that is about to put into the suspended state
                anonymous_client.connection.transport.close_connection_after_writing

                # Prevent the same connection resuming, we want a new connection and the channel SYNC to be sent
                anonymous_client.connection.reset_resume_info

                anonymous_client.connection.once(:disconnected) do
                  # Move to the SUSPENDED state and check presence map intact
                  channel_anonymous_client.transition_state_machine! :suspended

                  # Change the presence map state on that channel by getting one member to leave whilst the connection for anonymous client is diconnected
                  presence_client_one.leave

                  # Whilst SUSPENDED and DISCONNECTED, a get of the PresenceMap should still reveal two members
                  presence_anonymous_client.get(wait_for_sync: false) do |members|
                    expect(members.count).to eq(2)

                    channel_anonymous_client.once(:attached) do
                      presence_anonymous_client.get do |members|
                        expect(members.count).to eq(1)
                        EventMachine.add_timer(0.5) do
                          expect(received_events).to contain_exactly([:leave, client_one_id])
                          presence_anonymous_client.unsubscribe
                          stop_reactor
                        end
                      end
                    end
                  end
                end
              end
            end
          end
        end
      end
    end
  end
end<|MERGE_RESOLUTION|>--- conflicted
+++ resolved
@@ -2527,159 +2527,6 @@
           client_one.connection.transport.__outgoing_protocol_msgbus__.unsubscribe
         end
 
-<<<<<<< HEAD
-        context 'and the resume flag is true' do
-          context 'and the presence flag is false' do
-            xit 'does not send any presence events as the PresenceMap is in sync (#RTP5c1)' do
-              presence_client_one.enter
-              presence_client_one.subscribe(:enter) do
-                presence_client_one.unsubscribe :enter
-
-                client_one.connection.transport.__outgoing_protocol_msgbus__.subscribe do |message|
-                  raise "No presence state updates to Ably are expected. Message sent: #{message.to_json}" if client_one.connection.connected?
-                end
-
-                cripple_websocket_transport
-
-                fabricate_incoming_protocol_message Ably::Models::ProtocolMessage.new(
-                  action: attached_action,
-                  channel: channel_name,
-                  flags: resume_flag
-                )
-
-                EventMachine.add_timer(1) do
-                  presence_client_one.get do |members|
-                    expect(members.length).to eql(1)
-                    expect(presence_client_one.members.local_members.length).to eql(1)
-                    stop_reactor
-                  end
-                end
-              end
-            end
-          end
-
-          context 'and the presence flag is true' do
-            context 'and following the SYNC all local MemberMap members are present in the PresenceMap' do
-              it 'does nothing as MemberMap is in sync (#RTP5c2)' do
-                presence_client_one.enter
-                presence_client_one.subscribe(:enter) do
-                  presence_client_one.unsubscribe :enter
-
-                  expect(presence_client_one.members.length).to eql(1)
-                  expect(presence_client_one.members.local_members.length).to eql(1)
-
-                  presence_client_one.members.once(:in_sync) do
-                    presence_client_one.get do |members|
-                      expect(members.length).to eql(1)
-                      expect(presence_client_one.members.local_members.length).to eql(1)
-                      stop_reactor
-                    end
-                  end
-
-                  client_one.connection.transport.__outgoing_protocol_msgbus__.subscribe do |message|
-                    raise "No presence state updates to Ably are expected. Message sent: #{message.to_json}" if client_one.connection.connected?
-                  end
-
-                  cripple_websocket_transport
-
-                  fabricate_incoming_protocol_message Ably::Models::ProtocolMessage.new(
-                    action: attached_action,
-                    channel: channel_name,
-                    flags: resume_flag + presence_flag
-                  )
-
-                  fabricate_incoming_protocol_message Ably::Models::ProtocolMessage.new(
-                    action: sync_action,
-                    channel: channel_name,
-                    presence: presence_client_one.members.map(&:shallow_clone).map(&:as_json),
-                    channelSerial: nil # no further SYNC messages expected
-                  )
-                end
-              end
-            end
-
-            context 'and following the SYNC a local MemberMap member is not present in the PresenceMap' do
-              xit 're-enters the missing members automatically (#RTP5c2)' do
-                sync_check_completed = false
-
-                presence_client_one.enter
-                presence_client_one.subscribe(:enter) do
-                  presence_client_one.unsubscribe :enter
-
-                  expect(presence_client_one.members.length).to eql(1)
-                  expect(presence_client_one.members.local_members.length).to eql(1)
-
-                  client_one.connection.__outgoing_protocol_msgbus__.subscribe(:protocol_message) do |message|
-                    next if message.action == :close # ignore finalization of connection
-
-                    expect(message.action).to eq(:presence)
-                    presence_message = message.presence.first
-                    expect(presence_message.action).to eq(:enter)
-                    expect(presence_message.client_id).to eq(client_one.auth.client_id)
-
-                    presence_client_one.subscribe(:enter) do |message|
-                      expect(message.connection_id).to eql(client_one.connection.id)
-                      expect(message.client_id).to eq(client_one.auth.client_id)
-
-                      EventMachine.next_tick do
-                        expect(presence_client_one.members.length).to eql(2)
-                        expect(presence_client_one.members.local_members.length).to eql(1)
-                        expect(sync_check_completed).to be_truthy
-                        stop_reactor
-                      end
-                    end
-
-                    # Fabricate Ably sending back the Enter PresenceMessage to the client a short while after
-                    # ensuring the PresenceMap for a short period does not have this member as to be expected in reality
-                    EventMachine.add_timer(0.2) do
-                      connection_id = random_str
-                      fabricate_incoming_protocol_message Ably::Models::ProtocolMessage.new(
-                        action: presence_action,
-                        channel: channel_name,
-                        connectionId: client_one.connection.id,
-                        connectionSerial: 50,
-                        timestamp: as_since_epoch(Time.now),
-                        presence: [presence_message.shallow_clone(id: "#{client_one.connection.id}:0:0", timestamp: as_since_epoch(Time.now)).as_json]
-                      )
-                    end
-                  end
-
-                  presence_client_one.members.once(:in_sync) do
-                    # For a brief period, the client will have re-entered the missing members from the local_members
-                    # but the enter from Ably will have not been received, so at this point the local_members will be empty
-                    presence_client_one.get do |members|
-                      expect(members.length).to eql(1)
-                      expect(members.first.connection_id).to_not eql(client_one.connection.id)
-                      expect(presence_client_one.members.local_members.length).to eql(0)
-                      sync_check_completed = true
-                    end
-                  end
-
-                  cripple_websocket_transport
-
-                  fabricate_incoming_protocol_message Ably::Models::ProtocolMessage.new(
-                    action: attached_action,
-                    channel: channel_name,
-                    flags: resume_flag + presence_flag
-                  )
-
-                  # Complete the SYNC but without the member who was entered by this client
-                  connection_id = random_str
-                  fabricate_incoming_protocol_message Ably::Models::ProtocolMessage.new(
-                    action: sync_action,
-                    channel: channel_name,
-                    timestamp: as_since_epoch(Time.now),
-                    presence: [{ id: "#{connection_id}:0:0", action: present_action, connection_id: connection_id, client_id: random_str }],
-                    chanenlSerial: nil # no further SYNC messages expected
-                  )
-                end
-              end
-            end
-          end
-        end
-
-=======
->>>>>>> b6978206
         context 'and the resume flag is false' do
           context 'and the presence flag is false' do
             let(:member_data) { random_str }
