# encoding: utf-8
require 'spec_helper'

describe Ably::Realtime::Connection, 'failures', :event_machine do
  let(:connection) { client.connection }

  vary_by_protocol do
    let(:default_options) do
      { key: api_key, environment: environment, protocol: protocol }
    end

    let(:client_options) { default_options }
    let(:client) do
      auto_close Ably::Realtime::Client.new(client_options)
    end
    let(:rest_client) do
      Ably::Rest::Client.new(default_options)
    end

    context 'authentication failure' do
      let(:client_options) do
        default_options.merge(key: invalid_key, log_level: :none)
      end

      context 'when API key is invalid' do
        context 'with invalid app part of the key' do
          let(:invalid_key) { 'not_an_app.invalid_key_name:invalid_key_value' }

          it 'enters the failed state and returns a not found error' do
            connection.on(:failed) do |connection_state_change|
              error = connection_state_change.reason
              expect(connection.state).to eq(:failed)
              # TODO: Check error type is an InvalidToken exception
              expect(error.status).to eq(404)
              expect(error.code).to eq(40400) # not found
              stop_reactor
            end
          end
        end

        context 'with invalid key name part of the key' do
          let(:invalid_key) { "#{app_id}.invalid_key_name:invalid_key_value" }

          it 'enters the failed state and returns an authorization error' do
            connection.on(:failed) do |connection_state_change|
              error = connection_state_change.reason
              expect(connection.state).to eq(:failed)
              # TODO: Check error type is a TokenNotFound exception
              expect(error.status).to eq(401)
              expect(error.code).to eq(40400) # not found
              stop_reactor
            end
          end
        end
      end

      context 'with auth_url' do
        context 'opening a new connection' do
          context 'request fails due to network failure' do
            let(:client_options) { default_options.reject { |k, v| k == :key }.merge(auth_url: "http://#{random_str}.domain.will.never.resolve.to/path", log_level: :fatal) }

            specify 'the connection moves to the disconnected state and tries again, returning again to the disconnected state (#RSA4c, #RSA4c1, #RSA4c2)' do
              states = Hash.new { |hash, key| hash[key] = [] }

              connection.once(:connected) { raise "Connection can never move to connected because of auth failures" }

              connection.on do |connection_state|
                states[connection_state.current.to_sym] << Time.now
                if states[:disconnected].count == 2 && connection_state.current == :disconnected
                  expect(connection.error_reason).to be_a(Ably::Exceptions::ConnectionError)
                  expect(connection.error_reason.message).to match(/auth_url/)
                  EventMachine.add_timer(2) do
                    expect(states.keys).to include(:connecting, :disconnected)
                    expect(states[:connecting].count).to eql(2)
                    expect(states[:connected].count).to eql(0)
                    stop_reactor
                  end
                end
              end
            end
          end

          context 'request fails due to invalid content', :webmock do
            let(:auth_endpoint) { "http://#{random_str}.domain.will.never.resolve.to/authenticate" }
            let(:client_options) { default_options.reject { |k, v| k == :key }.merge(auth_url: auth_endpoint, log_level: :fatal) }

            before do
               stub_request(:get, auth_endpoint).
                 to_return(:status => 200, :body => "", :headers => { "Content-type" => "text/html" })
            end

            specify 'the connection moves to the disconnected state and tries again, returning again to the disconnected state (#RSA4c, #RSA4c1, #RSA4c2)' do
              states = Hash.new { |hash, key| hash[key] = [] }

              connection.once(:connected) { raise "Connection can never move to connected because of auth failures" }

              connection.on do |connection_state|
                states[connection_state.current.to_sym] << Time.now
                if states[:disconnected].count == 2 && connection_state.current == :disconnected
                  expect(connection.error_reason).to be_a(Ably::Exceptions::ConnectionError)
                  expect(connection.error_reason.message).to match(/auth_url/)
                  expect(connection.error_reason.message).to match(/Content Type.*not supported/)
                  EventMachine.add_timer(2) do
                    expect(states.keys).to include(:connecting, :disconnected)
                    expect(states[:connecting].count).to eql(2)
                    expect(states[:connected].count).to eql(0)
                    stop_reactor
                  end
                end
              end
            end
          end

          context 'request fails due to slow response and subsequent timeout', :webmock, em_timeout: (Ably::Rest::Client::HTTP_DEFAULTS.fetch(:request_timeout) + 5) * 2 do
            let(:auth_url) { "http://#{random_str}.domain.will.be.stubbed/path" }
            let(:client_options) { default_options.reject { |k, v| k == :key }.merge(auth_url: auth_url, log_level: :fatal) }

            # Timeout +5 seconds, beyond default allowed timeout
            before do
              stub_request(:get, auth_url).
                to_return do |request|
                  sleep Ably::Rest::Client::HTTP_DEFAULTS.fetch(:request_timeout) + 5
                  { status: [500, "Internal Server Error"] }
                end
            end

            specify 'the connection moves to the disconnected state and tries again, returning again to the disconnected state (#RSA4c, #RSA4c1, #RSA4c2)' do
              states = Hash.new { |hash, key| hash[key] = [] }

              connection.once(:connected) { raise "Connection can never move to connected because of auth failures" }

              connection.on do |connection_state|
                states[connection_state.current.to_sym] << Time.now
                if states[:disconnected].count == 2 && connection_state.current == :disconnected
                  expect(connection.error_reason).to be_a(Ably::Exceptions::ConnectionError)
                  expect(connection.error_reason.message).to match(/auth_url/)
                  EventMachine.add_timer(2) do
                    expect(states.keys).to include(:connecting, :disconnected)
                    expect(states[:connecting].count).to eql(2)
                    expect(states[:connected].count).to eql(0)
                    stop_reactor
                  end
                end
              end
            end
          end

          context 'request fails once due to slow response but succeeds the second time' do
            let(:auth_url) { "http://#{random_str}.domain.will.be.stubbed/path" }
            let(:client_options) { default_options.reject { |k, v| k == :key }.merge(auth_url: auth_url, log_level: :fatal) }

            # Timeout +5 seconds, beyond default allowed timeout
            before do
              token_response = Ably::Rest::Client.new(default_options).auth.request_token
              WebMock.enable!

              stub_request(:get, auth_url).
                to_return do |request|
                sleep Ably::Rest::Client::HTTP_DEFAULTS.fetch(:request_timeout)
                { status: [500, "Internal Server Error"] }
              end.then.
              to_return(:status => 201, :body => token_response.to_json, :headers => { 'Content-Type' => 'application/json' })

              stub_request(:get, 'https://internet-up.ably-realtime.com/is-the-internet-up.txt')
                .with(
                  headers: {
                    'Accept-Encoding' => 'gzip, compressed',
                    'Connection' => 'close',
                    'Host' => 'internet-up.ably-realtime.com',
                    'User-Agent' => 'EventMachine HttpClient'
                  }
                ).to_return(status: 200, body: 'yes\n', headers: { 'Content-Type' => 'text/plain' })
            end

            specify 'the connection moves to the disconnected state and tries again, returning again to the disconnected state (#RSA4c, #RSA4c1, #RSA4c2)' do
              states = Hash.new { |hash, key| hash[key] = [] }

              connection.once(:connected) do
                expect(states[:disconnected].count).to eql(1)
                expect(states[:connecting].count).to eql(2)
                stop_reactor
              end

              connection.on do |connection_state|
                states[connection_state.current.to_sym] << Time.now
              end
            end
          end
        end

        context 'existing CONNECTED connection' do
          context 'authorize request failure leaves connection in existing condition' do
            let(:auth_options) { { auth_url: "http://#{random_str}.domain.will.never.resolve.to/path" } }
            let(:client_options) { default_options.merge(use_token_auth: true, log_level: :fatal) }

            specify 'the connection remains in the CONNECTED state and authorize fails (#RSA4c, #RSA4c1, #RSA4c3)' do
              connection.once(:connected) do
                connection.on { raise "State should not change and should stay connected" }

                client.auth.authorize(nil, auth_options).tap do |deferrable|
                  deferrable.callback { raise "Authorize should not succeed" }
                  deferrable.errback do |err|
                    expect(err).to be_a(Ably::Exceptions::ConnectionError)
                    expect(err.message).to match(/auth_url/)

                    EventMachine.add_timer(1) do
                      expect(connection).to be_connected
                      connection.off
                      stop_reactor
                    end
                  end
                end
              end
            end
          end
        end
      end

      context 'with auth_callback' do
        context 'opening a new connection' do
          context 'when callback fails due to an exception' do
            let(:client_options) { default_options.reject { |k, v| k == :key }.merge(auth_callback: lambda { |token_params| raise "Cannot issue token" }, log_level: :fatal) }

            it 'the connection moves to the disconnected state and tries again, returning again to the disconnected state (#RSA4c, #RSA4c1, #RSA4c2)' do
              states = Hash.new { |hash, key| hash[key] = [] }

              connection.once(:connected) { raise "Connection can never move to connected because of auth failures" }

              connection.on do |connection_state|
                states[connection_state.current.to_sym] << Time.now
                if states[:disconnected].count == 2 && connection_state.current == :disconnected
                  expect(connection.error_reason).to be_a(Ably::Exceptions::ConnectionError)
                  expect(connection.error_reason.message).to match(/auth_callback/)
                  EventMachine.add_timer(2) do
                    expect(states.keys).to include(:connecting, :disconnected)
                    expect(states[:connecting].count).to eql(2)
                    expect(states[:connected].count).to eql(0)
                    stop_reactor
                  end
                end
              end
            end
          end

          context 'existing CONNECTED connection' do
            context 'when callback fails due to the request taking longer than realtime_request_timeout' do
              let(:request_timeout) { 3 }
              let(:client_options) { default_options.merge(
                realtime_request_timeout: request_timeout,
                use_token_auth: true,
                log_level: :fatal)
              }
              let(:auth_options) { { auth_callback: lambda { |token_params| sleep 10 }, } }

              it 'the authorization request fails as configured in the realtime_request_timeout (#RSA4c, #RSA4c1, #RSA4c3)' do
                connection.once(:connected) do
                  connection.on { raise "State should not change and should stay connected" }

                  client.auth.authorize(nil, auth_options).tap do |deferrable|
                    deferrable.callback { raise "Authorize should not succeed" }
                    deferrable.errback do |err|
                      expect(err).to be_a(Ably::Exceptions::ConnectionError)
                      expect(err.message).to match(/auth_callback/)

                      EventMachine.add_timer(1) do
                        expect(connection).to be_connected
                        connection.off
                        stop_reactor
                      end
                    end
                  end
                end
              end
            end
          end
        end
      end
    end

    context 'automatic connection retry' do
      context 'with invalid WebSocket host' do
        let(:retry_every_for_tests)       { 0.2 }
        let(:max_time_in_state_for_tests) { 0.6 }

        let(:client_failure_options) do
          default_options.merge(
            log_level: :none,
            disconnected_retry_timeout: retry_every_for_tests,
            suspended_retry_timeout:    retry_every_for_tests,
            max_connection_state_ttl:   max_time_in_state_for_tests
          )
        end

        # retry immediately after failure, then one retry every :retry_every_for_tests
        let(:expected_retry_attempts) { 1 + (max_time_in_state_for_tests / retry_every_for_tests).round }
        let(:state_changes)           { Hash.new { |hash, key| hash[key] = 0 } }
        let(:timer)                   { Hash.new }

        let(:client_options) do
          client_failure_options.merge(realtime_host: 'non.existent.host')
        end

        def count_state_changes
          EventMachine.next_tick do
            %w(connecting disconnected failed suspended).each do |state|
              connection.on(state.to_sym) { state_changes[state.to_sym] += 1 }
            end
          end
        end

        def start_timer
          timer[:start] = Time.now
        end

        def time_passed
          Time.now.to_f - timer[:start].to_f
        end

        context 'when disconnected' do
          it 'enters the suspended state after multiple attempts to connect' do
            connection.on(:failed) { raise 'Connection should not have reached :failed state yet' }

            count_state_changes && start_timer

            connection.once(:suspended) do
              expect(connection.state).to eq(:suspended)

              expect(state_changes[:connecting]).to   eql(expected_retry_attempts + 1) # allow for initial connecting attempt
              expect(state_changes[:disconnected]).to eql(expected_retry_attempts)

              expect(time_passed).to be > max_time_in_state_for_tests
              stop_reactor
            end
          end

          context 'for the first time' do
            let(:client_options) do
              default_options.merge(realtime_host: 'non.existent.host', disconnected_retry_timeout: 2, log_level: :error)
            end

            it 'reattempts connection immediately and then waits disconnected_retry_timeout for a subsequent attempt' do
              expect(connection.defaults[:disconnected_retry_timeout]).to eql(2)
              connection.once(:disconnected) do
                started_at = Time.now.to_f
                connection.once(:disconnected) do
                  expect(Time.now.to_f - started_at).to be < 1
                  started_at = Time.now.to_f
                  connection.once(:disconnected) do
                    expect(Time.now.to_f - started_at).to be > 2
                    stop_reactor
                  end
                end
              end
            end
          end

          describe '#close' do
            it 'transitions connection state to :closed' do
              connection.on(:connected) { raise 'Connection should not have reached :connected state' }
              connection.on(:failed)    { raise 'Connection should not have reached :failed state yet' }

              connection.once(:disconnected) do
                expect(connection.state).to eq(:disconnected)

                connection.on(:closed) do
                  expect(connection.state).to eq(:closed)
                  stop_reactor
                end

                connection.close
              end
            end
          end
        end

        context 'when connection state is :suspended' do
          it 'stays in the suspended state after any number of reconnection attempts' do
            connection.on(:connected) { raise 'Connection should not have reached :connected state' }

            connection.once(:suspended) do
              count_state_changes && start_timer

              EventMachine.add_timer((retry_every_for_tests + 0.1) * 10) do
                expect(connection.state).to eq(:suspended)

                expect(state_changes[:connecting]).to   be >= 10
                expect(state_changes[:suspended]).to    be >= 10
                expect(state_changes[:disconnected]).to eql(0)

                stop_reactor
              end
            end
          end

          context 'for the first time' do
            let(:client_options) do
              default_options.merge(suspended_retry_timeout: 2, max_connection_state_ttl: 0, log_level: :error)
            end

            it 'waits suspended_retry_timeout before attempting to reconnect' do
              expect(client.connection.defaults[:suspended_retry_timeout]).to eql(2)
              connection.once(:connected) do
                connection.transition_state_machine :suspended
                allow(connection).to receive(:current_host).and_return('does.not.exist.com')

                started_at = Time.now.to_f
                connection.once(:connecting) do
                  expect(Time.now.to_f - started_at).to be > 1.75
                  started_at = Time.now.to_f
                  connection.once(:connecting) do
                    expect(Time.now.to_f - started_at).to be > 1.75
                    connection.once(:suspended) do
                      stop_reactor
                    end
                  end
                end
              end
            end
          end

          describe '#close' do
            it 'transitions connection state to :closed' do
              connection.on(:connected) { raise 'Connection should not have reached :connected state' }

              connection.once(:suspended) do
                expect(connection.state).to eq(:suspended)

                connection.on(:closed) do
                  expect(connection.state).to eq(:closed)
                  stop_reactor
                end

                connection.close
              end
            end
          end
        end

        context 'when connection state is :failed' do
          describe '#close' do
            it 'will not transition state to :close and fails with an InvalidStateChange exception' do
              connection.on(:connected) { raise 'Connection should not have reached :connected state' }

              connection.once(:suspended) do
                connection.transition_state_machine :failed
              end

              connection.once(:failed) do
                expect(connection.state).to eq(:failed)
                connection.close.errback do |error|
                  expect(error).to be_a(Ably::Exceptions::InvalidStateChange)
                  expect(error.message).to match(/Unable to transition from failed => closing/)
                  stop_reactor
                end
              end
            end
          end
        end

        context '#error_reason' do
          [:disconnected, :suspended, :failed].each do |state|
            it "contains the error when state is #{state}" do
              connection.on(state) do |connection_state_change|
                error = connection_state_change.reason
                expect(connection.error_reason).to eq(error)
                expect(connection.error_reason.code).to eql(80000)
                stop_reactor
              end

              connection.once(:suspended) do |connection_state_change|
                connection.transition_state_machine :failed, reason: connection_state_change.reason
              end
            end
          end

          it 'is reset to nil when :connected' do
            connection.once(:disconnected) do |error|
              # stub the host so that the connection connects
              allow(connection).to receive(:determine_host).and_yield(TestApp.instance.realtime_host)
              connection.once(:connected) do
                expect(connection.error_reason).to be_nil
                stop_reactor
              end
            end
          end

          it 'is reset to nil when :closed' do
            connection.once(:disconnected) do |error|
              connection.close do
                expect(connection.error_reason).to be_nil
                stop_reactor
              end
            end
          end
        end
      end

      describe '#connect' do
        let(:timeout) { 1.5 }

        let(:client_options) do
          default_options.merge(
            log_level: :none,
            realtime_request_timeout: timeout,
          )
        end

        before do
          connection.on(:connected) { raise "Connection should not open in this test as CONNECTED ProtocolMessage is never received" }

          connection.once(:connecting) do
            # don't process any incoming ProtocolMessages so the connection never opens
            connection.__incoming_protocol_msgbus__.unsubscribe
          end
        end

        context 'connection opening times out' do
          it 'attempts to reconnect' do
            started_at = Time.now

            connection.once(:disconnected) do
              expect(Time.now.to_f - started_at.to_f).to be > timeout
              connection.once(:connecting) do
                stop_reactor
              end
            end

            connection.connect
          end

          context 'when retry intervals are stubbed to attempt reconnection quickly' do
            let(:client_options) do
              default_options.merge(
                log_level: :error,
                disconnected_retry_timeout: 0.1,
                suspended_retry_timeout:    0.1,
                max_connection_state_ttl:   0.2,
                realtime_host:              'non.existent.host'
              )
            end

            it 'never calls the provided success block', em_timeout: 10 do
              connection.connect do
                raise 'success block should not have been called'
              end

              connection.once(:suspended) do
                connection.once(:suspended) do
                  stop_reactor
                end
              end
            end
          end
        end
      end
    end

    context 'connection resume' do
      let(:channel_name) { random_str }
      let(:channel) { client.channel(channel_name) }
      let(:publishing_client) do
        auto_close Ably::Realtime::Client.new(client_options)
      end
      let(:publishing_client_channel) { publishing_client.channel(channel_name) }
      let(:client_options) { default_options.merge(log_level: :none) }

      def fail_if_suspended_or_failed
        connection.on(:suspended) { raise 'Connection should not have reached :suspended state' }
        connection.on(:failed)    { raise 'Connection should not have reached :failed state' }
      end

      context 'when DISCONNECTED ProtocolMessage received from the server' do
        it 'reconnects automatically and immediately' do
          fail_if_suspended_or_failed

          connection.once(:connected) do
            connection.once(:disconnected) do
              disconnected_at = Time.now.to_f
              connection.once(:connecting) do
                expect(Time.now.to_f).to be_within(0.25).of(disconnected_at)
                connection.once(:connected) do
                  state_history = connection.state_history.map { |transition| transition[:state].to_sym }
                  expect(state_history).to eql([:connecting, :connected, :disconnected, :connecting, :connected])
                  stop_reactor
                end
              end
            end
            protocol_message = Ably::Models::ProtocolMessage.new(action: Ably::Models::ProtocolMessage::ACTION.Disconnected.to_i)
            connection.__incoming_protocol_msgbus__.publish :protocol_message, protocol_message
          end
        end

        context 'connection state freshness is monitored' do
          it 'resumes connections when disconnected within the connection_state_ttl period (#RTN15g)' do
            connection.once(:connected) do
              connection_id = connection.id
              reconnected_with_resume = false

              # Make sure the next connect has the resume param
              allow(EventMachine).to receive(:connect).and_wrap_original do |original, *args, &block|
                url = args[4]
                uri = URI.parse(url)
                expect(CGI::parse(uri.query)['resume'][0]).to_not be_empty
                reconnected_with_resume = true
                original.call(*args, &block)
              end

              connection.once(:disconnected) do
                disconnected_at = Time.now

                connection.once(:connecting) do
                  expect(Time.now.to_f - disconnected_at.to_f).to be < connection.connection_state_ttl
                  connection.once(:connected) do |state_change|
                    expect(connection.id).to eql(connection_id)
                    expect(reconnected_with_resume).to be_truthy
                    stop_reactor
                  end
                end
              end

              connection.transport.unbind
            end
          end

          context 'when connection_state_ttl period has passed since being disconnected' do
            let(:client_options) do
              default_options.merge(
                disconnected_retry_timeout: 4,
                suspended_retry_timeout:    8,
                max_connection_state_ttl:   2,
              )
            end

            xit 'clears the local connection state and uses a new connection when the connection_state_ttl period has passed (#RTN15g)' do
              connection.once(:connected) do
                connection_id = connection.id
                resumed_with_clean_connection = false

                connection.once(:disconnected) do
                  disconnected_at = Time.now

                  connection.once(:connecting) do
                    connection.once(:disconnected) do
                      # Make sure the next connect does not have the resume param
                      allow(EventMachine).to receive(:connect).and_wrap_original do |original, *args, &block|
                        url = args[4]
                        uri = URI.parse(url)
                        expect(CGI::parse(uri.query)['resume']).to be_empty
                        resumed_with_clean_connection = true
                        original.call(*args, &block)
                      end

                      allow(connection.details).to receive(:max_idle_interval).and_return(0)
                      connection.__incoming_protocol_msgbus__.plugin_listeners

                      connection.once(:connecting) do
                        expect(Time.now.to_f - disconnected_at.to_f).to be > connection.connection_state_ttl
                        connection.once(:connected) do |state_change|
                          expect(connection.id).to_not eql(connection_id)
                          expect(resumed_with_clean_connection).to be_truthy
                          stop_reactor
                        end
                      end
                    end

                    # Disconnect the transport and trigger a new disconnected state
                    wait_until(lambda { connection.transport }) do
                      connection.transport.unbind
                    end
                  end

                  connection.__incoming_protocol_msgbus__.unplug_listeners
                end

                connection.transport.unbind
              end
            end
          end

          context 'when connection_state_ttl period has passed since last activity on the connection' do
            let(:client_options) do
              default_options.merge(
                max_connection_state_ttl: 2,
              )
            end

            xit 'does not clear the local connection state when the connection_state_ttl period has passed since last activity, but the idle timeout has not passed (#RTN15g1, #RTN15g2)' do
              expect(connection.connection_state_ttl).to eql(client_options.fetch(:max_connection_state_ttl))

              connection.once(:connected) do
                connection_id = connection.id
                resumed_connection = false

                connection.once(:disconnected) do
                  disconnected_at = Time.now

                  allow(connection).to receive(:time_since_connection_confirmed_alive?).and_return(connection.connection_state_ttl + 1)

                  # Make sure the next connect does not have the resume param
                  allow(EventMachine).to receive(:connect).and_wrap_original do |original, *args, &block|
                    url = args[4]
                    uri = URI.parse(url)
                    expect(CGI::parse(uri.query)['resume']).to_not be_empty
                    resumed_connection = true
                    original.call(*args, &block)
                  end

                  connection.once(:connecting) do
                    connection.once(:connected) do |state_change|
                      expect(connection.id).to eql(connection_id)
                      expect(resumed_connection).to be_truthy
                      stop_reactor
                    end
                  end
                end

                connection.transport.unbind
              end
            end

            it 'clears the local connection state and uses a new connection when the connection_state_ttl + max_idle_interval period has passed since last activity (#RTN15g1, #RTN15g2)' do
              expect(connection.connection_state_ttl).to eql(client_options.fetch(:max_connection_state_ttl))

              connection.once(:connected) do
                connection_id = connection.id
                resumed_with_clean_connection = false

                connection.once(:disconnected) do
                  disconnected_at = Time.now

                  pseudo_time_passed = connection.connection_state_ttl + connection.details.max_idle_interval + 1
                  allow(connection).to receive(:time_since_connection_confirmed_alive?).and_return(pseudo_time_passed)

                  # Make sure the next connect does not have the resume param
                  allow(EventMachine).to receive(:connect).and_wrap_original do |original, *args, &block|
                    url = args[4]
                    uri = URI.parse(url)
                    expect(CGI::parse(uri.query)['resume']).to be_empty
                    resumed_with_clean_connection = true
                    original.call(*args, &block)
                  end

                  connection.once(:connecting) do
                    connection.once(:connected) do |state_change|
                      expect(connection.id).to_not eql(connection_id)
                      expect(resumed_with_clean_connection).to be_truthy
                      stop_reactor
                    end
                  end
                end

                connection.transport.unbind
              end
            end

            it 'still reattaches the channels automatically following a new connection being established (#RTN15g2)' do
              connection.once(:connected) do
                connection_id = connection.id
                resumed_with_clean_connection = false
                channel_emitted_an_attached = false

                channel.attach do
                  channel.once(:attached) do |channel_state_change|
                    expect(channel_state_change.resumed).to be_falsey
                    channel_emitted_an_attached = true
                  end

                  connection.once(:disconnected) do
                    disconnected_at = Time.now

                    pseudo_time_passed = connection.connection_state_ttl + connection.details.max_idle_interval + 1
                    allow(connection).to receive(:time_since_connection_confirmed_alive?).and_return(pseudo_time_passed)

                    # Make sure the next connect does not have the resume param
                    allow(EventMachine).to receive(:connect).and_wrap_original do |original, *args, &block|
                      url = args[4]
                      uri = URI.parse(url)
                      expect(CGI::parse(uri.query)['resume']).to be_empty
                      resumed_with_clean_connection = true
                      original.call(*args, &block)
                    end

                    connection.once(:connecting) do
                      connection.once(:connected) do |state_change|
                        expect(connection.id).to_not eql(connection_id)
                        expect(resumed_with_clean_connection).to be_truthy

                        wait_until(lambda { channel.attached? }) do
                          expect(channel_emitted_an_attached).to be_truthy
                          stop_reactor
                        end
                      end
                    end
                  end

                  connection.transport.unbind
                end
              end
            end
          end
        end

        context 'and subsequently fails to reconnect' do
          let(:retry_every) { 1.5 }

          let(:client_options) do
            default_options.merge(
              log_level: :none,
              disconnected_retry_timeout: retry_every,
              suspended_retry_timeout:    retry_every,
              max_connection_state_ttl:   60
            )
          end

          it "retries every #{Ably::Realtime::Connection::DEFAULTS.fetch(:disconnected_retry_timeout)} seconds" do
            fail_if_suspended_or_failed

            stubbed_first_attempt = false

            connection.once(:connected) do
              connection.once(:disconnected) do
                connection.once(:connecting) do
                  connection.once(:disconnected) do
                    disconnected_at = Time.now.to_f
                    connection.once(:connecting) do
                      expect(Time.now.to_f - disconnected_at).to be > retry_every
                      state_history = connection.state_history.map { |transition| transition[:state].to_sym }
                      expect(state_history).to eql([:connecting, :connected, :disconnected, :connecting, :disconnected, :connecting])

                      # allow one more recoonect when reactor stopped
                      expect(connection.manager).to receive(:reconnect_transport)
                      stop_reactor
                    end
                  end

                  # When reconnect called simply open the transport and close immediately
                  expect(connection.manager).to receive(:reconnect_transport) do
                    next if stubbed_first_attempt

                    connection.manager.setup_transport do
                      EventMachine.next_tick do
                        connection.transport.unbind
                        stubbed_first_attempt = true
                      end
                    end
                  end
                end
              end

              protocol_message = Ably::Models::ProtocolMessage.new(action: Ably::Models::ProtocolMessage::ACTION.Disconnected.to_i)
              connection.__incoming_protocol_msgbus__.publish :protocol_message, protocol_message
            end
          end
        end
      end

      context 'when websocket transport is abruptly disconnected' do
        it 'reconnects automatically' do
          fail_if_suspended_or_failed

          connection.once(:connected) do
            connection.once(:disconnected) do
              connection.once(:connected) do
                state_history = connection.state_history.map { |transition| transition[:state].to_sym }
                expect(state_history).to eql([:connecting, :connected, :disconnected, :connecting, :connected])
                stop_reactor
              end
            end
            connection.transport.close_connection_after_writing
          end
        end

        context 'hosts used' do
          it 'reconnects with the default host' do
            fail_if_suspended_or_failed

            connection.once(:connected) do
              connection.once(:disconnected) do
                hosts = []
                expect(connection).to receive(:create_transport).once.and_wrap_original do |original_method, *args, &block|
                  hosts << args[0]
                  original_method.call(*args, &block)
                end
                connection.once(:connected) do
                  host = "#{"#{environment}-" if environment && environment.to_s != 'production'}#{Ably::Realtime::Client::DOMAIN}"
                  expect(hosts.first).to eql(host)
                  expect(hosts.length).to eql(1)
                  stop_reactor
                end
              end
              connection.transport.close_connection_after_writing
            end
          end
        end
      end

      context 'after successfully reconnecting and resuming' do
        it 'retains connection_id and updates the connection_key (#RTN15e, #RTN16d)' do
          connection.once(:connected) do
            previous_connection_id = connection.id
            connection.transport.close_connection_after_writing

            expect(connection).to receive(:configure_new).with(previous_connection_id, anything, anything).and_call_original

            connection.once(:connected) do
              expect(connection.key).to_not be_nil
              expect(connection.id).to eql(previous_connection_id)
              stop_reactor
            end
          end
        end

        it 'includes the error received in the connection state change from Ably but leaves the channels attached' do
          channel.attach do
            connection.transport.close_connection_after_writing

            connection.once(:connecting) do
              connection.__incoming_protocol_msgbus__.unsubscribe
              connection.__incoming_protocol_msgbus__.subscribe(:protocol_message) do |protocol_message|
                allow(protocol_message).to receive(:error).and_return(Ably::Exceptions::Standard.new('Injected error'))
              end
              # Create a new message dispatcher that subscribes to ProtocolMessages after the previous subscription allowing us
              # to modify the ProtocolMessage
              Ably::Realtime::Client::IncomingMessageDispatcher.new(client, connection)
            end

            connection.once(:connected) do |connection_state_change|
              EM.add_timer(0.5) do
                expect(connection_state_change.reason).to be_a(Ably::Exceptions::Standard)
                expect(connection_state_change.reason.message).to match(/Injected error/)
                expect(connection.error_reason).to be_a(Ably::Exceptions::Standard)
                expect(channel).to be_attached
                stop_reactor
              end
            end
          end
        end

        it 'retains channel subscription state' do
          channel.subscribe('event') do |message|
            expect(message.data).to eql('message')
            stop_reactor
          end

          channel.attach do
            publishing_client_channel.attach do
              connection.transport.close_connection_after_writing

              connection.once(:connected) do
                publishing_client_channel.publish 'event', 'message'
              end
            end
          end
        end

        it 'executes the resume callback', api_private: true do
          channel.attach do
            connection.transport.close_connection_after_writing
            connection.on_resume do
              expect(connection).to be_connected
              stop_reactor
            end
          end
        end

        context 'when messages were published whilst the client was disconnected' do
          it 'receives the messages published whilst offline' do
            messages_received = false

            channel.subscribe('event') do |message|
              expect(message.data).to eql('message')
              messages_received = true
            end

            channel.attach do
              publishing_client_channel.attach do
                connection.transport.unsafe_off # remove all event handlers that detect socket connection state has changed
                connection.transport.close_connection_after_writing

                publishing_client_channel.publish('event', 'message') do
                  EventMachine.add_timer(1) do
                    expect(messages_received).to eql(false)
                    # simulate connection dropped to re-establish web socket
                    connection.transition_state_machine :disconnected
                  end
                end

                # subsequent connection will receive message sent whilst disconnected
                connection.once(:connected) do
                  EventMachine.add_timer(1) do
                    expect(messages_received).to eql(true)
                    stop_reactor
                  end
                end
              end
            end
          end
        end

        it 'retains the client_msg_serial (#RTN15c2, #RTN15c3)' do
          last_message = nil
          channel = client.channels.get("foo")

          channel.attach do
            connection.__outgoing_protocol_msgbus__.subscribe(:protocol_message) do |protocol_message|
              if protocol_message.action == :message
                last_message = protocol_message
              end
            end

            channel.publish("first") do
              expect(last_message.message_serial).to eql(0)
              channel.publish("second") do
                expect(last_message.message_serial).to eql(1)
                connection.once(:connected) do
                  channel.publish("first on resumed connection") do
                    # Message serial reset after failed resume
                    expect(last_message.message_serial).to eql(2)
                    stop_reactor
                  end
                end

                # simulate connection dropped to re-establish web socket
                connection.transition_state_machine :disconnected
              end
            end
          end
        end
      end

      context 'when failing to resume' do
        context 'because the connection_key is not or no longer valid' do
          let(:channel) { client.channel(random_str) }

          def kill_connection_transport_and_prevent_valid_resume
            connection.transport.close_connection_after_writing
            connection.configure_new '0123456789abcdef', 'wVIsgTHAB1UvXh7z-1991d8586', -1 # force the resume connection key to be invalid
          end

          it 'updates the connection_id and connection_key' do
            connection.once(:connected) do
              previous_connection_id  = connection.id
              previous_connection_key = connection.key

              connection.once(:connected) do
                expect(connection.key).to_not eql(previous_connection_key)
                expect(connection.id).to_not eql(previous_connection_id)
                stop_reactor
              end

              kill_connection_transport_and_prevent_valid_resume
            end
          end

          it 'issue a reattach for all attached channels and fail all message awaiting an ACK (#RTN15c3)' do
            channel_count = 10
            channels = channel_count.times.map { |index| client.channel("channel-#{index}") }
            when_all(*channels.map(&:attach)) do
              attached_channels = []
              reattaching_channels = []
              attach_protocol_messages = []
              failed_messages = []

              channels.each do |channel|
                channel.publish("foo").errback do
                  failed_messages << channel
                end
                channel.on(:attaching) do |channel_state_change|
                  error = channel_state_change.reason
                  expect(error.message).to match(/Unable to recover connection/i)
                  reattaching_channels << channel
                end
                channel.on(:attached) do
                  attached_channels << channel
                  next unless attached_channels.count == channel_count
                  expect(reattaching_channels.count).to eql(channel_count)
                  expect(failed_messages.count).to eql(channel_count)
                  expect(attach_protocol_messages.uniq).to match(channels.map(&:name))
                  stop_reactor
                end
              end

              connection.__outgoing_protocol_msgbus__.subscribe(:protocol_message) do |protocol_message|
                if protocol_message.action == :attach
                  attach_protocol_messages << protocol_message.channel
                end
              end

              kill_connection_transport_and_prevent_valid_resume
            end
          end

          it 'issue a reattach for all attaching channels and fail all queued messages (#RTN15c3)' do
            channel_count = 10
            channels = channel_count.times.map { |index| client.channel("channel-#{index}") }

            channels.map(&:attach)

            attached_channels = []
            attach_protocol_messages = []
            failed_messages = []

            channels.each do |channel|
              channel.publish("foo").errback do
                failed_messages << channel
              end

              channel.on(:attached) do |state_change|
                attached_channels << channel
                expect(state_change).to_not be_resumed
                next unless attached_channels.count == channel_count
                expect(failed_messages.count).to eql(channel_count)
                expect(attach_protocol_messages.uniq).to match(channels.map(&:name))
                stop_reactor
              end
            end

            connection.__outgoing_protocol_msgbus__.subscribe(:protocol_message) do |protocol_message|
              if protocol_message.action == :attach
                attach_protocol_messages << protocol_message.channel
              end
            end

            client.connection.once(:connected) do
              kill_connection_transport_and_prevent_valid_resume
            end
          end

          it 'issue a attach for all suspended channels (#RTN15c3)' do
            channel_count = 10
            channels = channel_count.times.map { |index| client.channel("channel-#{index}") }

            when_all(*channels.map(&:attach)) do
              # Force all channels into a suspended state
              channels.map do |channel|
                channel.transition_state_machine! :suspended
                expect(channel).to be_suspended
              end

              attached_channels = []
              reattaching_channels = []
              attach_protocol_messages = []

              channels.each do |channel|
                channel.on(:attaching) do
                  reattaching_channels << channel
                end
                channel.on(:attached) do
                  attached_channels << channel
                  next unless attached_channels.count == channel_count
                  expect(reattaching_channels.count).to eql(channel_count)
                  expect(attach_protocol_messages.uniq).to match(channels.map(&:name))
                  stop_reactor
                end
              end

              connection.__outgoing_protocol_msgbus__.subscribe(:protocol_message) do |protocol_message|
                if protocol_message.action == :attach
                  attach_protocol_messages << protocol_message.channel
                end
              end

              kill_connection_transport_and_prevent_valid_resume
            end
          end

          it 'sets the error reason on each channel' do
            channel.attach do
              channel.on(:attaching) do |state_change|
                expect(state_change.reason.message).to match(/Unable to recover connection/i)
                expect(state_change.reason.code).to eql(80008)
                expect(channel.error_reason.code).to eql(80008)

                channel.on(:attached) do |state_change|
                  stop_reactor
                end
              end
              kill_connection_transport_and_prevent_valid_resume
            end
          end

          it 'continues to use the client_msg_serial (#RTN15c3)' do
            last_message = nil
            channel = client.channels.get("foo")

            connection.once(:connected) do
              connection.__outgoing_protocol_msgbus__.subscribe(:protocol_message) do |protocol_message|
                if protocol_message.action == :message
                  last_message = protocol_message
                end
              end

              channel.publish("first") do
                expect(last_message.message_serial).to eql(0)
                channel.publish("second") do
                  expect(last_message.message_serial).to eql(1)
                  connection.once(:connected) do
                    channel.publish("first on new connection") do
                      # Message serial reset after failed resume
                      expect(last_message.message_serial).to eql(2)
                      stop_reactor
                    end
                  end

                  kill_connection_transport_and_prevent_valid_resume
                end
              end
            end
          end
        end

        context 'as the DISCONNECTED window to resume has passed' do
          let(:channel) { client.channel(random_str) }

          def kill_connection_transport_and_prevent_valid_resume
            connection.transport.close_connection_after_writing
          end

          it 'starts a new connection automatically and does not try and resume' do
            connection.once(:connected) do
              previous_connection_id  = connection.id
              previous_connection_key = connection.key

              connection.once(:connected) do
                expect(connection.key).to_not eql(previous_connection_key)
                expect(connection.id).to_not eql(previous_connection_id)
                stop_reactor
              end

              # Wait until next tick before stubbing otherwise liveness test may
              # record the stubbed last contact time as the future time
              EventMachine.next_tick do
                five_minutes_time = Time.now + 5 * 60
                allow(Time).to receive(:now) { five_minutes_time }

                kill_connection_transport_and_prevent_valid_resume
              end
            end
          end
        end
      end

      context 'when an ERROR protocol message is received' do
        %w(connecting connected).each do |state|
          state = state.to_sym
          context "whilst #{state}" do
            context 'with a token error code in the range 40140 <= code < 40150 (#RTN14b)' do
              let(:client_options) { default_options.merge(use_token_auth: true) }

              it 'triggers a re-authentication' do
                connection.once(state) do
                  current_token = client.auth.current_token_details

                  error_message = Ably::Models::ProtocolMessage.new(action: Ably::Models::ProtocolMessage::ACTION.Error.to_i, error: { code: 40140 })
                  connection.__incoming_protocol_msgbus__.publish :protocol_message, error_message

                  connection.once(:connected) do
                    expect(client.auth.current_token_details).to_not eql(current_token)
                    stop_reactor
                  end
                end
              end
            end

            context 'with an error code indicating an error other than a token failure (#RTN14g, #RTN15i)' do
              it 'causes the connection to fail' do
                connection.once(state) do
                  connection.once(:failed) do
                    stop_reactor
                  end

                  error_message = Ably::Models::ProtocolMessage.new(action: Ably::Models::ProtocolMessage::ACTION.Error.to_i, error: { code: 50000 })
                  connection.__incoming_protocol_msgbus__.publish :protocol_message, error_message
                end
              end
            end

            context 'with no error code indicating an error other than a token failure (#RTN14g, #RTN15i)' do
              it 'causes the connection to fail' do
                connection.once(state) do
                  connection.once(:failed) do
                    stop_reactor
                  end

                  error_message = Ably::Models::ProtocolMessage.new(action: Ably::Models::ProtocolMessage::ACTION.Error.to_i)
                  connection.__incoming_protocol_msgbus__.publish :protocol_message, error_message
                end
              end
            end
          end
        end
      end

      context "whilst resuming" do
        context "with a token error code in the region 40140 <= code < 40150 (#{}RTN15c5)" do
          before do
            stub_const 'Ably::Models::TokenDetails::TOKEN_EXPIRY_BUFFER', 0 # allow token to be used even if about to expire
            stub_const 'Ably::Auth::TOKEN_DEFAULTS', Ably::Auth::TOKEN_DEFAULTS.merge(renew_token_buffer: 0) # Ensure tokens issued expire immediately after issue
          end

          let!(:four_second_token) {
            rest_client.auth.request_token(ttl: 4).token
          }

          let!(:normal_token) {
            rest_client.auth.request_token.token
          }

          let(:client_options) do
            default_options.merge(auth_callback: lambda do |token_params|
              @auth_requests ||= 0
              @auth_requests += 1

              case @auth_requests
              when 1
                four_second_token
              when 2
                normal_token
              end
            end)
          end

<<<<<<< HEAD
          xit 'triggers a re-authentication and then resumes the connection' do
=======
          it 'triggers a re-authentication and then resumes the connection' do
            pending "After sandbox env update connection isn't found and a new connection is created. Spec fails"
>>>>>>> b6978206
            connection.once(:connected) do
              connection_id = connection.id

              connecting_attempts = 0
              connection.on(:connecting) { connecting_attempts += 1 }

              connection.once(:connected) do
                expect(@auth_requests).to eql(2) # initial + reconnect fails due to expiry & then obtains new token
                expect(connecting_attempts).to eql(2) # reconnect with failed token, then reconnect with successful token
                expect(connection.id).to eql(connection_id)
                stop_reactor
              end

              # Prevent token expired DISCONNECTED arriving on the transport
              # Instead we want to let the client lib catch a transport closed event
              # Then attempt to reconnect with an expired token
              connection.transport.__incoming_protocol_msgbus__.unsubscribe

              EventMachine.next_tick do
                # Lock the EventMachine for 4 seconds until the token has expired
                sleep 5

                # Simulate an abrupt disconnection which will in turn resume but with an expired token
                connection.transport.close_connection_after_writing
              end
            end
          end
        end
      end

      context 'with any other error (#RTN15c4)' do
        it 'moves the connection to the failed state' do
          channel = client.channels.get("foo")
          channel.attach do
            connection.once(:failed) do |state_change|
              expect(state_change.reason.code).to eql(40400)
              expect(connection.error_reason.code).to eql(40400)
              expect(channel).to be_failed
              expect(channel.error_reason.code).to eql(40400)
              stop_reactor
            end

            allow(client.rest_client.auth).to receive(:key).and_return("invalid.key:secret")

            # Simulate an abrupt disconnection which will in turn resume with an invalid key
            connection.transport.close_connection_after_writing
          end
        end
      end
    end

    describe 'fallback host feature' do
      let(:retry_every_for_tests)       { 0.2  }
      let(:max_time_in_state_for_tests) { 0.59 }

      let(:timeout_options) do
        default_options.merge(
          environment:                :production,
          log_level:                  :none,
          disconnected_retry_timeout: retry_every_for_tests,
          suspended_retry_timeout:    retry_every_for_tests,
          max_connection_state_ttl:   max_time_in_state_for_tests
        )
      end

      # Retry immediately and then wait retry_every before every subsequent attempt
      let(:expected_retry_attempts)    { 1 + (max_time_in_state_for_tests / retry_every_for_tests).round }

      let(:retry_count_for_one_state)  { 1 + expected_retry_attempts } # initial connect then disconnected
      let(:retry_count_for_all_states) { 1 + expected_retry_attempts + 1 } # initial connection, disconnected & then one suspended attempt

      context 'with custom realtime websocket host option' do
        let(:expected_host) { 'this.host.does.not.exist' }
        let(:client_options) { timeout_options.merge(realtime_host: expected_host) }

        it 'never uses a fallback host' do
          expect(connection).to receive(:create_transport).exactly(retry_count_for_all_states).times do |host|
            expect(host).to eql(expected_host)
            raise EventMachine::ConnectionError
          end

          connection.once(:suspended) do
            connection.once(:suspended) do
              stop_reactor
            end
          end
        end
      end

      context 'with custom realtime websocket port option' do
        let(:custom_port) { 666}
        let(:client_options) { timeout_options.merge(tls_port: custom_port) }

        it 'never uses a fallback host' do
          expect(connection).to receive(:create_transport).exactly(retry_count_for_all_states).times do |host, port|
            expect(port).to eql(custom_port)
            raise EventMachine::ConnectionError
          end

          connection.once(:suspended) do
            connection.once(:suspended) do
              stop_reactor
            end
          end
        end
      end

      context 'with non-production environment' do
        let(:environment)    { 'sandbox' }
        let(:expected_host)  { "#{environment}-#{Ably::Realtime::Client::DOMAIN}" }
        let(:client_options) { timeout_options.merge(environment: environment) }

        context ':fallback_hosts_use_default is unset' do
          let(:max_time_in_state_for_tests) { 8 }
          let(:expected_hosts) { Ably::CUSTOM_ENVIRONMENT_FALLBACKS_SUFFIXES.map { |suffix| "#{environment}#{suffix}" } + [expected_host] }
          let(:fallback_hosts_used) { Array.new }

          it 'uses fallback hosts by default' do
            allow(connection).to receive(:create_transport) do |host|
              fallback_hosts_used << host
              raise EventMachine::ConnectionError
            end

            connection.once(:suspended) do
              expect(fallback_hosts_used.uniq).to match_array(expected_hosts)
              stop_reactor
            end
          end
        end

        context ':fallback_hosts_use_default is true' do
          let(:max_time_in_state_for_tests) { 4 }
          let(:fallback_hosts_used) { Array.new }
          let(:client_options) { timeout_options.merge(environment: environment, fallback_hosts_use_default: true) }

          it 'uses a fallback host on every subsequent disconnected attempt until suspended (#RTN17b, #TO3k7)' do
            request = 0
            allow(connection).to receive(:create_transport) do |host|
              if request == 0
                expect(host).to eql(expected_host)
              else
                fallback_hosts_used << host
              end
              request += 1
              raise EventMachine::ConnectionError
            end

            connection.once(:suspended) do
              expect(fallback_hosts_used.uniq).to match_array(Ably::FALLBACK_HOSTS + [expected_host])
              stop_reactor
            end
          end

          it 'does not use a fallback host if the connection connects on the default host and then later becomes disconnected', em_timeout: 25 do
            request = 0

            allow(connection).to receive(:create_transport).and_wrap_original do |wrapped_proc, host, *args, &block|
              expect(host).to eql(expected_host)
              request += 1
              wrapped_proc.call(host, *args, &block)
            end

            connection.on(:connected) do
              if request <= 2
                EventMachine.add_timer(3) do
                  # Force a disconnect
                  connection.transport.unbind
                end
              else
                stop_reactor
              end
            end
          end
        end

        context ':fallback_hosts array is provided' do
          let(:max_time_in_state_for_tests) { 4 }
          let(:fallback_hosts) { %w(a.foo.com b.foo.com) }
          let(:fallback_hosts_used) { Array.new }
          let(:client_options) { timeout_options.merge(environment: environment, fallback_hosts: fallback_hosts) }

          it 'uses a fallback host on every subsequent disconnected attempt until suspended (#RTN17b, #TO3k6)' do
            request = 0
            allow(connection).to receive(:create_transport) do |host|
              if request == 0
                expect(host).to eql(expected_host)
              else
                fallback_hosts_used << host
              end
              request += 1
              raise EventMachine::ConnectionError
            end

            connection.once(:suspended) do
              expect(fallback_hosts_used.uniq).to match_array(fallback_hosts + [expected_host])
              stop_reactor
            end
          end
        end
      end

      context 'with production environment' do
        let(:custom_hosts)   { %w(a.ably-realtime.com b.ably-realtime.com) }
        before do
          stub_const 'Ably::FALLBACK_HOSTS', custom_hosts
        end

        let(:expected_host)  { Ably::Realtime::Client::DOMAIN }
        let(:client_options) { timeout_options.merge(environment: nil) }

        let(:fallback_hosts_used) { Array.new }

        context 'when the Internet is down' do
          before do
            allow(connection).to receive(:internet_up?).and_yield(false)
          end

          it 'never uses a fallback host' do
            expect(connection).to receive(:create_transport).exactly(retry_count_for_all_states).times do |host|
              expect(host).to eql(expected_host)
              raise EventMachine::ConnectionError
            end

            connection.once(:suspended) do
              connection.once(:suspended) do
                stop_reactor
              end
            end
          end
        end

        context 'when the Internet is up' do
          before do
            allow(connection).to receive(:internet_up?).and_yield(true)
            @suspended = 0
          end

          context 'and default options' do
            let(:max_time_in_state_for_tests) { 2 } # allow time for 3 attempts, 2 configured fallbacks + primary host

            it 'uses a fallback host + the original host once on every subsequent disconnected attempt until suspended' do
              request = 0
              expect(connection).to receive(:create_transport).exactly(retry_count_for_one_state).times do |host|
                if request == 0
                  expect(host).to eql(expected_host)
                else
                  fallback_hosts_used << host
                end
                request += 1
                raise EventMachine::ConnectionError
              end

              connection.once(:suspended) do
                fallback_hosts_used.pop # remove suspended attempt host
                expect(fallback_hosts_used.uniq).to match_array(custom_hosts + [expected_host])
                stop_reactor
              end
            end

            it 'uses the primary host when suspended, and then every fallback host and the primary host again on every subsequent suspended attempt' do
              request = 0
              expect(connection).to receive(:create_transport).at_least(:once) do |host|
                if request == 0 || request == expected_retry_attempts + 1
                  expect(host).to eql(expected_host)
                else
                  expect(custom_hosts + [expected_host]).to include(host)
                  fallback_hosts_used << host if @suspended > 0
                end
                request += 1
                raise EventMachine::ConnectionError
              end

              connection.on(:suspended) do
                @suspended += 1

                if @suspended > 4
                  expect(fallback_hosts_used.uniq).to match_array(custom_hosts + [expected_host])
                  stop_reactor
                end
              end
            end

            it 'uses the correct host name for the WebSocket requests to the fallback hosts' do
              request = 0
              expect(connection).to receive(:create_transport).at_least(:once) do |host, port, uri|
                if request == 0 || request == expected_retry_attempts + 1
                  expect(uri.hostname).to eql(expected_host)
                else
                  expect(custom_hosts + [expected_host]).to include(uri.hostname)
                  fallback_hosts_used << host if @suspended > 0
                end
                request += 1
                raise EventMachine::ConnectionError
              end

              connection.on(:suspended) do
                @suspended += 1

                if @suspended > 4
                  expect(fallback_hosts_used.uniq).to match_array(custom_hosts + [expected_host])
                  stop_reactor
                end
              end
            end
          end

          context ':fallback_hosts array is provided by an empty array' do
            let(:max_time_in_state_for_tests) { 3 }
            let(:fallback_hosts) { [] }
            let(:hosts_used) { Array.new }
            let(:client_options) { timeout_options.merge(environment: 'production', fallback_hosts: fallback_hosts) }

            it 'uses a fallback host on every subsequent disconnected attempt until suspended (#RTN17b, #TO3k6)' do
              allow(connection).to receive(:create_transport) do |host|
                hosts_used << host
                raise EventMachine::ConnectionError
              end

              connection.once(:suspended) do
                expect(hosts_used.uniq.length).to eql(1)
                expect(hosts_used.uniq.first).to eql(expected_host)
                stop_reactor
              end
            end
          end

          context ':fallback_hosts array is provided' do
            let(:max_time_in_state_for_tests) { 3 }
            let(:fallback_hosts) { %w(a.foo.com b.foo.com) }
            let(:fallback_hosts_used) { Array.new }
            let(:client_options) { timeout_options.merge(environment: 'production', fallback_hosts: fallback_hosts) }

            it 'uses a fallback host on every subsequent disconnected attempt until suspended (#RTN17b, #TO3k6)' do
              request = 0
              allow(connection).to receive(:create_transport) do |host|
                if request == 0
                  expect(host).to eql(expected_host)
                else
                  fallback_hosts_used << host
                end
                request += 1
                raise EventMachine::ConnectionError
              end

              connection.once(:suspended) do
                expect(fallback_hosts_used.uniq).to match_array(fallback_hosts + [expected_host])
                stop_reactor
              end
            end
          end
        end
      end
    end
  end
end<|MERGE_RESOLUTION|>--- conflicted
+++ resolved
@@ -1320,12 +1320,8 @@
             end)
           end
 
-<<<<<<< HEAD
-          xit 'triggers a re-authentication and then resumes the connection' do
-=======
           it 'triggers a re-authentication and then resumes the connection' do
             pending "After sandbox env update connection isn't found and a new connection is created. Spec fails"
->>>>>>> b6978206
             connection.once(:connected) do
               connection_id = connection.id
 
