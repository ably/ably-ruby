# [Ably](https://ably.com)

[![Features](https://github.com/ably/ably-ruby/actions/workflows/features.yml/badge.svg)](https://github.com/ably/ably-ruby/actions/workflows/features.yml)

[![Gem Version](https://img.shields.io/gem/v/ably?style=flat)](https://img.shields.io/gem/v/ably?style=flat)
[![Coverage Status](https://coveralls.io/repos/ably/ably-ruby/badge.svg)](https://coveralls.io/r/ably/ably-ruby)

_[Ably](https://ably.com) is the platform that powers synchronized digital experiences in realtime. Whether attending an event in a virtual venue, receiving realtime financial information, or monitoring live car performance data – consumers simply expect realtime digital experiences as standard. Ably provides a suite of APIs to build, extend, and deliver powerful digital experiences in realtime for more than 250 million devices across 80 countries each month. Organizations like Bloomberg, HubSpot, Verizon, and Hopin depend on Ably’s platform to offload the growing complexity of business-critical realtime data synchronization at global scale. For more information, see the [Ably documentation](https://ably.com/documentation)._

<<<<<<< HEAD
This is a Ruby client library for Ably. The library currently targets the [Ably 2.0.2 client library specification](https://ably.com/documentation/client-lib-development-guide/features/). You can see the complete list of features this client library supports in [our client library SDKs feature support matrix](https://ably.com/download/sdk-feature-support-matrix).
=======
This is a Ruby client library for Ably. The library currently targets the [Ably 2.0.0 client library specification](https://ably.com/documentation/client-lib-development-guide/features/). You can see the complete list of features this client library supports in [our client library SDKs feature support matrix](https://ably.com/download/sdk-feature-support-matrix).
>>>>>>> 79cf2f52

## Supported platforms

This SDK supports Ruby 2.7 onwards. For eventmachine and Ruby 3.x note please visit [Ruby 3.0 support](#ruby-30-support) section.

As of v1.1.5 this library requires `libcurl` as a system dependency. On most systems this is already installed but in rare cases where it isn't (for example debian-slim Docker images such as ruby-slim) you will need to install it yourself. On debian you can install it with the command `sudo apt-get install libcurl4`.

We regression-test the SDK against a selection of Ruby versions (which we update over time, but usually consists of mainstream and widely used versions). Please refer to [.github/workflows/check.yml](./.github/workflows/check.yml) for the set of versions that currently undergo CI testing.

If you find any compatibility issues, please [do raise an issue](https://github.com/ably/ably-ruby/issues/new) in this repository or [contact Ably customer support](https://ably.com/support/) for advice.

## Documentation

Visit https://ably.com/documentation for a complete API reference and code examples.

## Installation

The client library is available as a [gem from RubyGems.org](https://rubygems.org/gems/ably).

Add this line to your application's Gemfile:

    gem 'ably'

And then install this Bundler dependency:

    $ bundle

Or install it yourself as:

    $ gem install ably

### Using with Rails or Sinatra

This `ably` gem provides both a [Realtime](https://ably.com/documentation/realtime/usage) and [REST](https://ably.com/documentation/rest/usage) version of the Ably library. Realtime depends on EventMachine to provide an asynchronous evented framework to run the library in, whereas the REST library depends only on synchronous libraries such as Faraday.

If you are using Ably within your Rails or Sinatra apps, more often than not, you probably want to use the REST only version of the library that has no dependency on EventMachine and provides a synchronous API that you will be used to using within Rails and Sinatra. [See the REST only Ruby version of the Ably library](https://github.com/ably/ably-ruby-rest).

## Using the Realtime API

### Introduction

All examples must be run within an [EventMachine](https://github.com/eventmachine/eventmachine) [reactor](https://github.com/eventmachine/eventmachine/wiki/General-Introduction) as follows:

```ruby
EventMachine.run do
  # ...
end
```

All examples assume a client has been created using one of the following:

```ruby
# basic auth with an API key
client = Ably::Realtime.new(key: 'API_KEY_COPIED_FROM_ABLY_WEB_DASHBOARD')

# using token auth
client = Ably::Realtime.new(token: 'TOKEN_CREATED_USING_ABLY_KEY')
```

`Warning - Do not expose ABLY_KEY to client code. It is meant to only be used at server side`.

If you do not have an API key, [sign up for a free API key now](https://ably.com/signup)

### Connection

Successful connection:

```ruby
client.connection.connect do
  # successful connection
end
```

Failed connection:

```ruby
connection_result = client.connection.connect
connection_result.errback = Proc.new do
  # failed connection
end
```

Subscribing to connection state changes:

```ruby
client.connection.on do |state_change|
  state_change.current #=> :connected
  state_change.previous #=> :connecting
end
```

Retrieve connection id, state etc

```ruby
connection_id = client.connection.id
state = client.connection.state
recovery_key = client.connection.create_recovery_key # https://ably.com/docs/connect/states?q=recovery#connection-state-recover-options
```

### Subscribing to a channel

Given a channel is created as follows:

```ruby
channel = client.channels.get('test')
```

Subscribe to all events:

```ruby
channel.subscribe do |message|
  message.name #=> "greeting"
  message.data #=> "Hello World!"
end
```

Only certain events:

```ruby
channel.subscribe('myEvent') do |message|
  message.name #=> "myEvent"
  message.data #=> "myData"
end
```

### Publishing a message to a channel

```ruby
channel.publish('greeting', 'Hello World!')
```

### Querying the History

```ruby
channel.history do |messages_page|
  messages_page #=> #<Ably::Models::PaginatedResult ...>
  messages_page.items.first # #<Ably::Models::Message ...>
  messages_page.items.first.data # payload for the message
  messages_page.items.length # number of messages in the current page of history
  messages_page.next do |next_page|
    next_page #=> the next page => #<Ably::Models::PaginatedResult ...>
  end
  messages_page.has_next? # false, there are more pages
end
```

### Presence on a channel

```ruby
channel.presence.enter(data: 'metadata') do |presence|
  presence.get do |members|
    members #=> [Array of members present]
  end
end
```

### Subscribing to presence events

```ruby
channel.presence.subscribe do |member|
  member #=> { action: :enter, client_id: 'bob' }
end
```

### Querying the Presence History

```ruby
channel.presence.history do |presence_page|
  presence_page.items.first.action # Any of :enter, :update or :leave
  presence_page.items.first.client_id # client ID of member
  presence_page.items.first.data # optional data payload of member
  presence_page.next do |next_page|
    next_page #=> the next page => #<Ably::Models::PaginatedResult ...>
  end
  presence_page.has_next? # false, there are more pages
end
```

### Symmetric end-to-end encrypted payloads on a channel

When a 128 bit or 256 bit key is provided to the library, all payloads are encrypted and decrypted automatically using that key on the channel. The secret key is never transmitted to Ably and thus it is the developer's responsibility to distribute a secret key to both publishers and subscribers.

```ruby
secret_key = Ably::Util::Crypto.generate_random_key
channel = client.channels.get('test', cipher: { key: secret_key })
channel.subscribe do |message|
  message.data #=> "sensitive data (encrypted before being published)"
end
channel.publish "name (not encrypted)", "sensitive data (encrypted before being published)"
```

## Using the REST API

### Introduction

Unlike the Realtime API, all calls are synchronous and are not run within [EventMachine](https://github.com/eventmachine/eventmachine).

All examples assume a client and/or channel has been created as follows:

```ruby
client = Ably::Rest.new(key: 'xxxxx')
channel = client.channel('test')
```

### Publishing a message to a channel

```ruby
channel.publish('myEvent', 'Hello!') #=> true
```

### Querying the History

```ruby
messages_page = channel.history #=> #<Ably::Models::PaginatedResult ...>
messages_page.items.first #=> #<Ably::Models::Message ...>
messages_page.items.first.data # payload for the message
messages_page.next # retrieves the next page => #<Ably::Models::PaginatedResult ...>
messages_page.has_next? # false, there are more pages
```

### Current presence members on a channel

```ruby
members_page = channel.presence.get # => #<Ably::Models::PaginatedResult ...>
members_page.items.first # first member present in this page => #<Ably::Models::PresenceMessage ...>
members_page.items.first.client_id # client ID of first member present
members_page.next # retrieves the next page => #<Ably::Models::PaginatedResult ...>
members_page.has_next? # false, there are more pages
```

### Querying the presence history

```ruby
presence_page = channel.presence.history #=> #<Ably::Models::PaginatedResult ...>
presence_page.items.first #=> #<Ably::Models::PresenceMessage ...>
presence_page.items.first.client_id # client ID of first member
presence_page.next # retrieves the next page => #<Ably::Models::PaginatedResult ...>
```

### Symmetric end-to-end encrypted payloads on a channel

When a 128 bit or 256 bit key is provided to the library, all payloads are encrypted and decrypted automatically using that key on the channel. The secret key is never transmitted to Ably and thus it is the developer's responsibility to distribute a secret key to both publishers and subscribers.

```ruby
secret_key = Ably::Util::Crypto.generate_random_key
channel = client.channels.get('test', cipher: { key: secret_key })
channel.publish nil, "sensitive data" # data will be encrypted before publish
messages_page = channel.history
messages_page.items.first.data #=> "sensitive data"
```

### Generate a Token

Tokens are issued by Ably and are readily usable by any client to connect to Ably:

```ruby
token_details = client.auth.request_token
# => #<Ably::Models::TokenDetails ...>
token_details.token # => "xVLyHw.CLchevH3hF....MDh9ZC_Q"
client = Ably::Rest.new(token: token_details)
```

### Generate a TokenRequest

Token requests are issued by your servers and signed using your private API key. This is the preferred method of authentication as no secrets are ever shared, and the token request can be issued to trusted clients without communicating with Ably.

```ruby
token_request = client.auth.create_token_request(ttl: 3600, client_id: 'jim')
# => {"id"=>...,
#     "clientId"=>"jim",
#     "ttl"=>3600,
#     "timestamp"=>...,
#     "capability"=>"{\"*\":[\"*\"]}",
#     "nonce"=>...,
#     "mac"=>...}

client = Ably::Rest.new(token: token_request)
```

### Fetching your application's stats

```ruby
stats_page = client.stats #=> #<Ably::Models::PaginatedResult ...>
stats_page.items.first = #<Ably::Models::Stats ...>
stats_page.next # retrieves the next page => #<Ably::Models::PaginatedResult ...>
```

### Fetching the Ably service time

```ruby
client.time #=> 2013-12-12 14:23:34 +0000
```

## Ruby 3.0 support

If you cannot install ably realtime gem because of eventmachine openssl problems, please try to set your `openssl-dir`, i.e.:

```ruby
gem install eventmachine -- --with-openssl-dir=/usr/local/opt/openssl@1.1
```

More about eventmachine and ruby 3.0 support here https://github.com/eventmachine/eventmachine/issues/932

## Dependencies

If you only need to use the REST features of this library and do not want EventMachine as a dependency, then you should consider using the [Ably Ruby REST gem](https://rubygems.org/gems/ably-rest).

## Upgrading from an older version

- [Release and upgrade notes for v0.8 -> v1.0](https://github.com/ably/docs/issues/235)

## Support, feedback and troubleshooting

Please visit https://ably.com/support for access to our knowledgebase and to ask for any assistance.

You can also view the [community reported Github issues](https://github.com/ably/ably-ruby/issues).

To see what has changed in recent versions of Bundler, see the [CHANGELOG](CHANGELOG.md).

## Contributing

1. Fork it
2. When pulling to local, make sure to also pull the `ably-common` repo (`git submodule init && git submodule update`)
3. Create your feature branch (`git checkout -b my-new-feature`)
4. Commit your changes (`git commit -am 'Add some feature'`)
5. Ensure you have added suitable tests and the test suite is passing(`bundle exec rspec`)
6. Push to the branch (`git push origin my-new-feature`)
7. Create a new Pull Request

## Release process

This library uses [semantic versioning](http://semver.org/). For each release, the following needs to be done:

1. Create a branch for the release, named like `release/1.2.3` (where `1.2.3` is the new version number)
2. Update the version number in [version.rb](./lib/ably/version.rb) and commit the change.
3. Run [`github_changelog_generator`](https://github.com/github-changelog-generator/github-changelog-generator) to automate the update of the [CHANGELOG](./CHANGELOG.md). This may require some manual intervention, both in terms of how the command is run and how the change log file is modified. Your mileage may vary:
   - The command you will need to run will look something like this: `github_changelog_generator -u ably -p ably-ruby --since-tag v1.2.3 --output delta.md --token $GITHUB_TOKEN_WITH_REPO_ACCESS`. Generate token [here](https://github.com/settings/tokens/new?description=GitHub%20Changelog%20Generator%20token).
   - Using the command above, `--output delta.md` writes changes made after `--since-tag` to a new file
   - The contents of that new file (`delta.md`) then need to be manually inserted at the top of the `CHANGELOG.md`, changing the "Unreleased" heading and linking with the current version numbers
   - Also ensure that the "Full Changelog" link points to the new version tag instead of the `HEAD`
4. Commit this change: `git add CHANGELOG.md && git commit -m "Update change log."`
5. Ideally, run `rake doc:spec` to generate a new [spec file](./SPEC.md). Then commit these changes.
6. Make a PR against `main`. Once the PR is approved, merge it into `main`.
7. Add a tag to the new `main` head commit and push to origin such as `git tag v1.0.3 && git push origin v1.0.3`.
8. Visit [https://github.com/ably/ably-ruby/tags](https://github.com/ably/ably-ruby/tags) and `Add release notes` for the release including links to the changelog entry.
9. Run `rake release` to publish the gem to [Rubygems](https://rubygems.org/gems/ably).
10. Release the [REST-only library `ably-ruby-rest`](https://github.com/ably/ably-ruby-rest#release-process).
11. Create the entry on the [Ably Changelog](https://changelog.ably.com/) (via [headwayapp](https://headwayapp.co/)).<|MERGE_RESOLUTION|>--- conflicted
+++ resolved
@@ -7,15 +7,11 @@
 
 _[Ably](https://ably.com) is the platform that powers synchronized digital experiences in realtime. Whether attending an event in a virtual venue, receiving realtime financial information, or monitoring live car performance data – consumers simply expect realtime digital experiences as standard. Ably provides a suite of APIs to build, extend, and deliver powerful digital experiences in realtime for more than 250 million devices across 80 countries each month. Organizations like Bloomberg, HubSpot, Verizon, and Hopin depend on Ably’s platform to offload the growing complexity of business-critical realtime data synchronization at global scale. For more information, see the [Ably documentation](https://ably.com/documentation)._
 
-<<<<<<< HEAD
-This is a Ruby client library for Ably. The library currently targets the [Ably 2.0.2 client library specification](https://ably.com/documentation/client-lib-development-guide/features/). You can see the complete list of features this client library supports in [our client library SDKs feature support matrix](https://ably.com/download/sdk-feature-support-matrix).
-=======
 This is a Ruby client library for Ably. The library currently targets the [Ably 2.0.0 client library specification](https://ably.com/documentation/client-lib-development-guide/features/). You can see the complete list of features this client library supports in [our client library SDKs feature support matrix](https://ably.com/download/sdk-feature-support-matrix).
->>>>>>> 79cf2f52
 
 ## Supported platforms
 
-This SDK supports Ruby 2.7 onwards. For eventmachine and Ruby 3.x note please visit [Ruby 3.0 support](#ruby-30-support) section.
+This SDK supports Ruby 2.7 and 3.x. For eventmachine and Ruby 3.x note please visit [Ruby 3.0 support](#ruby-30-support) section.
 
 As of v1.1.5 this library requires `libcurl` as a system dependency. On most systems this is already installed but in rare cases where it isn't (for example debian-slim Docker images such as ruby-slim) you will need to install it yourself. On debian you can install it with the command `sudo apt-get install libcurl4`.
 
@@ -65,13 +61,11 @@
 
 ```ruby
 # basic auth with an API key
-client = Ably::Realtime.new(key: 'API_KEY_COPIED_FROM_ABLY_WEB_DASHBOARD')
+client = Ably::Realtime.new(key: 'xxxxx')
 
 # using token auth
-client = Ably::Realtime.new(token: 'TOKEN_CREATED_USING_ABLY_KEY')
-```
-
-`Warning - Do not expose ABLY_KEY to client code. It is meant to only be used at server side`.
+client = Ably::Realtime.new(token: 'xxxxx')
+```
 
 If you do not have an API key, [sign up for a free API key now](https://ably.com/signup)
 
