--- conflicted
+++ resolved
@@ -38,29 +38,6 @@
 
       def dispatch_protocol_message(*args)
         protocol_message = args.first
-<<<<<<< HEAD
-
-        unless protocol_message.kind_of?(Ably::Models::ProtocolMessage)
-          raise ArgumentError, "Expected a ProtocolMessage. Received #{protocol_message}"
-        end
-
-        # RTL15b
-        unless protocol_message.nil?
-          if protocol_message.has_channel_serial? &&
-            (
-              protocol_message.action == :message ||
-                protocol_message.action == :presence ||
-                protocol_message.action == :attached
-            )
-            get_channel(protocol_message.channel).tap do |channel|
-              logger.info "Setting channel serial for channel #{channel.name}, " <<
-                            "Previous: #{channel.properties.channel_serial}, New: #{protocol_message.channel_serial}"
-              channel.properties.channel_serial = protocol_message.channel_serial
-            end
-          end
-        end
-
-=======
 
         unless protocol_message.kind_of?(Ably::Models::ProtocolMessage)
           raise ArgumentError, "Expected a ProtocolMessage. Received #{protocol_message}"
@@ -80,7 +57,6 @@
           end
         end
 
->>>>>>> 446a16fa
         unless protocol_message.action.match_any?(:nack, :error)
           logger.debug { "#{protocol_message.action} received: #{protocol_message}" }
         end
