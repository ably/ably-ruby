module Ably::Realtime
  class Presence
    # PresenceManager is responsible for all actions relating to presence state
    #
    # This is a private class and should never be used directly by developers as the API is likely to change in future.
    #
    # @api private
    #
    class PresenceManager
      extend Forwardable

      # {Ably::Realtime::Presence} this Manager is associated with
      # @return [Ably::Realtime::Presence]
      attr_reader :presence

      def initialize(presence)
        @presence = presence

        setup_channel_event_handlers
      end

      # @api private
      def on_attach(has_presence_flag)
        # RTP1
        if has_presence_flag
          # Expect SYNC ProtocolMessages from the server with a list of current members on this channel
          presence.members.change_state :sync_starting
        else
          # There server has indicated that there are no SYNC ProtocolMessages to come because
          # there are no members on this channel
          logger.debug { "#{self.class.name}: Emitting leave events for all members as a SYNC is not expected and thus there are no members on the channel" }
          presence.members.change_state :sync_none
        end
<<<<<<< HEAD
        presence.members.send(:enter_local_members) # RTP17f
=======
        presence.members.enter_local_members # RTP17f
>>>>>>> 446a16fa
      end

      # Process presence messages from SYNC messages. Sync can be server-initiated or triggered following ATTACH
      #
      # @return [void]
      #
      # @api private
      def sync_process_messages(serial, presence_messages)
        unless presence.members.sync_starting?
          presence.members.change_state :sync_starting
        end

        presence.members.update_sync_serial serial

        presence_messages.each do |presence_message|
          presence.__incoming_msgbus__.publish :sync, presence_message
        end

        presence.members.change_state :finalizing_sync if presence.members.sync_serial_cursor_at_end?
      end

      private
      def_delegators :presence, :members, :channel

      def setup_channel_event_handlers
        channel.unsafe_on(:detached) do
          if !presence.initialized?
            presence.transition_state_machine :left if presence.can_transition_to?(:left)
          end
        end

        channel.unsafe_on(:failed) do |metadata|
          if !presence.initialized?
            presence.transition_state_machine :left, metadata if presence.can_transition_to?(:left)
          end
        end
      end

      def logger
        presence.channel.client.logger
      end
    end
  end
end<|MERGE_RESOLUTION|>--- conflicted
+++ resolved
@@ -31,11 +31,7 @@
           logger.debug { "#{self.class.name}: Emitting leave events for all members as a SYNC is not expected and thus there are no members on the channel" }
           presence.members.change_state :sync_none
         end
-<<<<<<< HEAD
-        presence.members.send(:enter_local_members) # RTP17f
-=======
         presence.members.enter_local_members # RTP17f
->>>>>>> 446a16fa
       end
 
       # Process presence messages from SYNC messages. Sync can be server-initiated or triggered following ATTACH
