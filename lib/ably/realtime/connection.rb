--- conflicted
+++ resolved
@@ -438,34 +438,20 @@
       end
 
       def send_protocol_message_immediately(protocol_message)
-<<<<<<< HEAD
-        Ably::Models::ProtocolMessage.new(protocol_message, logger: logger).tap do |message|
-          add_message_to_outgoing_queue(message, true)
-          notify_message_dispatcher_of_new_message message
-          logger.debug { "Connection: Prot msg pushed at the top =>: #{message.action} #{message}" }
-        end
-=======
         message = Ably::Models::ProtocolMessage.new(protocol_message, logger: logger)
         add_message_to_outgoing_queue(message, true)
         notify_message_dispatcher_of_new_message message
->>>>>>> 08877bfa
       end
 
       # @api private
       def add_message_to_outgoing_queue(protocol_message, send_immediately = false)
         if send_immediately
-<<<<<<< HEAD
-          __outgoing_message_queue__.prepend(protocol_message)
-        else
-          __outgoing_message_queue__ << protocol_message
-=======
           # Adding msg at the top of the queue to get processed immediately while connection is CONNECTED
           __outgoing_message_queue__.prepend(protocol_message)
           logger.debug { "Connection: protocol msg pushed at the top =>: #{message.action} #{message}" }
         else
           __outgoing_message_queue__ << protocol_message
           logger.debug { "Connection: protocol msg queued =>: #{message.action} #{message}" }
->>>>>>> 08877bfa
         end
       end
 
