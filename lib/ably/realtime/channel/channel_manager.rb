module Ably::Realtime
  class Channel
    # ChannelManager is responsible for all actions relating to channel state: attaching, detaching or failure
    # Channel state changes are performed by this class and executed from {ChannelStateMachine}
    #
    # This is a private class and should never be used directly by developers as the API is likely to change in future.
    #
    # @api private
    class ChannelManager
      extend Forwardable

      def initialize(channel, connection)
        @channel    = channel
        @connection = connection
      end

      # Commence attachment
      def attach
        if can_transition_to?(:attached)
          connect_if_connection_initialized
<<<<<<< HEAD
          send_attach_protocol_message if connection.state?(:connected)
=======
          send_attach_protocol_message if connection.state?(:connected) # RTL4i
>>>>>>> 08877bfa
        end
      end

      # Commence attachment
      def detach(error, previous_state)
        if connection.closed? || connection.connecting? || connection.suspended?
          channel.transition_state_machine :detached, reason: error
        elsif can_transition_to?(:detached)
          send_detach_protocol_message previous_state
        end
      end

      # Channel is attached, notify presence if sync is expected
      def attached(attached_protocol_message)
        # If no attached ProtocolMessage then this attached request was triggered by the client
        # library, such as returning to attached when detach has failed
        if attached_protocol_message
          channel.presence.manager.on_attach attached_protocol_message.has_presence_flag?
          channel.properties.set_attach_serial(attached_protocol_message.channel_serial)
          channel.options.set_modes_from_flags(attached_protocol_message.flags)
          channel.options.set_params(attached_protocol_message.params)
        end
      end

      # An error has occurred on the channel
      def log_channel_error(error)
        logger.error { "ChannelManager: Channel '#{channel.name}' error: #{error}" }
      end

      # Request channel to be reattached by sending an attach protocol message
<<<<<<< HEAD
      # @param reason
      # @option options [Ably::Models::ErrorInfo]  :reason
=======
      # @param [Ably::Models::ErrorInfo] reason
>>>>>>> 08877bfa
      def request_reattach(reason = nil)
        channel.set_channel_error_reason(reason) if reason
        channel.transition_state_machine! :attaching, reason: reason unless channel.attaching?
        send_attach_protocol_message
        logger.debug { "Explicit channel reattach request sent to Ably due to #{reason}" }
      end

      def duplicate_attached_received(protocol_message)
        logger.debug { "Server initiated ATTACHED message received for channel '#{channel.name}' with state #{channel.state}" }
        if protocol_message.error
          channel.set_channel_error_reason protocol_message.error
          log_channel_error protocol_message.error
        end

        channel.properties.set_attach_serial(protocol_message.channel_serial)
        channel.options.set_modes_from_flags(protocol_message.flags)

        unless protocol_message.has_channel_resumed_flag?
          channel.emit :update, Ably::Models::ChannelStateChange.new(
            current: channel.state,
            previous: channel.state,
            event: Ably::Realtime::Channel::EVENT(:update),
            reason: protocol_message.error,
            resumed: false,
          )
          channel.presence.manager.on_attach protocol_message.has_presence_flag?
        end
      end

      # Handle DETACED messages, see #RTL13 for server-initated detaches
      def detached_received(reason)
        case channel.state.to_sym
        when :detaching
          channel.transition_state_machine :detached, reason: reason
        when :attached, :suspended
          channel.transition_state_machine :attaching, reason: reason
        else
          logger.debug { "ChannelManager: DETACHED ProtocolMessage received, but no action to take as not DETACHING, ATTACHED OR SUSPENDED" }
        end
      end

      # When continuity on the connection is interrupted or channel becomes suspended (implying loss of continuity)
      # then all messages published but awaiting an ACK from Ably should be failed with a NACK
      # @param [Hash] options
      # @option options [Boolean]  :immediately
      def fail_messages_awaiting_ack(error, options = {})
        immediately = options[:immediately] || false

        fail_proc = lambda do
          error = Ably::Exceptions::MessageDeliveryFailed.new("Continuity of connection was lost so published messages awaiting ACK have failed") unless error
          fail_messages_in_queue connection.__pending_message_ack_queue__, error
        end

        # Allow a short time for other queued operations to complete before failing all messages
        if immediately
          fail_proc.call
        else
          EventMachine.add_timer(0.1) { fail_proc.call }
        end
      end

      # When a channel becomes suspended or failed,
      # all queued messages should be failed immediately as we don't queue in
      # any of those states
      def fail_queued_messages(error)
        error = Ably::Exceptions::MessageDeliveryFailed.new("Queued messages on channel '#{channel.name}' in state '#{channel.state}' will never be delivered") unless error
        fail_messages_in_queue connection.__outgoing_message_queue__, error
      end

      def fail_messages_in_queue(queue, error)
        queue.delete_if do |protocol_message|
          if protocol_message.action.match_any?(:presence, :message)
            if protocol_message.channel == channel.name
              nack_messages protocol_message, error
              true
            end
          end
        end
      end

      def nack_messages(protocol_message, error)
        (protocol_message.messages + protocol_message.presence).each do |message|
          nack_message message, error, protocol_message
        end
        logger.debug { "Calling NACK failure callbacks for #{protocol_message.class.name} - #{protocol_message.to_json}" }
        protocol_message.fail error
      end

      def nack_message(message, error, protocol_message = nil)
        logger.debug { "Calling NACK failure callbacks for #{message.class.name} - #{message.to_json} #{"protocol message: #{protocol_message}" if protocol_message}" }
        message.fail error
      end

      def drop_pending_queue_from_ack(ack_protocol_message)
        message_serial_up_to = ack_protocol_message.message_serial + ack_protocol_message.count - 1
        connection.__pending_message_ack_queue__.drop_while do |protocol_message|
          if protocol_message.message_serial <= message_serial_up_to
            yield protocol_message
            true
          end
        end
      end

      # If the connection is still connected and the channel still suspended after
      # channel_retry_timeout has passed, then attempt to reattach automatically, see #RTL13b
      def start_attach_from_suspended_timer
        cancel_attach_from_suspended_timer
        if connection.connected?
          channel.unsafe_once { |event| cancel_attach_from_suspended_timer unless event == :update }
          connection.unsafe_once { |event| cancel_attach_from_suspended_timer unless event == :update }

          @attach_from_suspended_timer = EventMachine::Timer.new(channel_retry_timeout) do
            channel.transition_state_machine! :attaching
          end
        end
      end

      # RTL13c
      def notify_state_change
        @pending_state_change_timer.cancel if @pending_state_change_timer
        @pending_state_change_timer = nil
      end

      private
      attr_reader :pending_state_change_timer

      def channel
        @channel
      end

      def connection
        @connection
      end

      def_delegators :channel, :can_transition_to?

      def cancel_attach_from_suspended_timer
        @attach_from_suspended_timer.cancel if @attach_from_suspended_timer
        @attach_from_suspended_timer = nil
      end

      # If the connection has not previously connected, connect now
      def connect_if_connection_initialized
        connection.connect if connection.initialized?
      end

      def realtime_request_timeout
        connection.defaults.fetch(:realtime_request_timeout)
      end

      def channel_retry_timeout
        connection.defaults.fetch(:channel_retry_timeout)
      end

      def send_attach_protocol_message
        message_options = {}
        message_options[:params] = channel.options.params if channel.options.params.any?
        message_options[:flags] = channel.options.modes_to_flags if channel.options.modes
        if channel.attach_resume
          message_options[:flags] = message_options[:flags].to_i | Ably::Models::ProtocolMessage::ATTACH_FLAGS_MAPPING[:resume]
        end

        message_options[:channelSerial] = channel.properties.channel_serial # RTL4c1

        state_at_time_of_request = channel.state
        attach_action = Ably::Models::ProtocolMessage::ACTION.Attach
<<<<<<< HEAD
=======
        # RTL4f
>>>>>>> 08877bfa
        @pending_state_change_timer = EventMachine::Timer.new(realtime_request_timeout) do
          if channel.state == state_at_time_of_request
            error = Ably::Models::ErrorInfo.new(code: Ably::Exceptions::Codes::CHANNEL_OPERATION_FAILED_NO_RESPONSE_FROM_SERVER, message: "Channel #{attach_action} operation failed (timed out)")
            channel.transition_state_machine :suspended, reason: error # return to suspended state if failed
          end
        end
        # Shouldn't queue attach message as per RTL4i, so message is added top of the queue
        # to be sent immediately while processing next message
        connection.send_protocol_message_immediately(
          action:  attach_action.to_i,
          channel: channel.name,
          **message_options.to_h
        )
      end

<<<<<<< HEAD
        # Shouldn't queue attach message as per RTL4i, so message is added top of the queue
        # to be sent immediately while processing next message
        connection.send_protocol_message_immediately(
          action:  attach_action.to_i,
          channel: channel.name,
          **message_options.to_h
        )
      end

=======
>>>>>>> 08877bfa
      def send_detach_protocol_message(previous_state)
        state_at_time_of_request = channel.state
        detach_action = Ably::Models::ProtocolMessage::ACTION.Detach

        @pending_state_change_timer = EventMachine::Timer.new(realtime_request_timeout) do
          if channel.state == state_at_time_of_request
            error = Ably::Models::ErrorInfo.new(code: Ably::Exceptions::Codes::CHANNEL_OPERATION_FAILED_NO_RESPONSE_FROM_SERVER, message: "Channel #{detach_action} operation failed (timed out)")
            channel.transition_state_machine previous_state, reason: error # return to previous state if failed
          end
        end

        on_disconnected_and_connected = lambda do
          connection.unsafe_once(:disconnected) do
            connection.unsafe_once(:connected) do
              yield if pending_state_change_timer
            end if pending_state_change_timer
          end
        end

        send_detach_message = lambda do
          on_disconnected_and_connected.call do
            send_detach_message.call
          end
          connection.send_protocol_message(
            action:  detach_action.to_i,
            channel: channel.name
          )
        end

        send_detach_message.call
<<<<<<< HEAD
      end

      def notify_state_change
        @pending_state_change_timer.cancel if @pending_state_change_timer
        @pending_state_change_timer = nil
=======
>>>>>>> 08877bfa
      end

      def logger
        connection.logger
      end
    end
  end
end<|MERGE_RESOLUTION|>--- conflicted
+++ resolved
@@ -18,11 +18,7 @@
       def attach
         if can_transition_to?(:attached)
           connect_if_connection_initialized
-<<<<<<< HEAD
-          send_attach_protocol_message if connection.state?(:connected)
-=======
           send_attach_protocol_message if connection.state?(:connected) # RTL4i
->>>>>>> 08877bfa
         end
       end
 
@@ -53,12 +49,7 @@
       end
 
       # Request channel to be reattached by sending an attach protocol message
-<<<<<<< HEAD
-      # @param reason
-      # @option options [Ably::Models::ErrorInfo]  :reason
-=======
       # @param [Ably::Models::ErrorInfo] reason
->>>>>>> 08877bfa
       def request_reattach(reason = nil)
         channel.set_channel_error_reason(reason) if reason
         channel.transition_state_machine! :attaching, reason: reason unless channel.attaching?
@@ -225,10 +216,7 @@
 
         state_at_time_of_request = channel.state
         attach_action = Ably::Models::ProtocolMessage::ACTION.Attach
-<<<<<<< HEAD
-=======
         # RTL4f
->>>>>>> 08877bfa
         @pending_state_change_timer = EventMachine::Timer.new(realtime_request_timeout) do
           if channel.state == state_at_time_of_request
             error = Ably::Models::ErrorInfo.new(code: Ably::Exceptions::Codes::CHANNEL_OPERATION_FAILED_NO_RESPONSE_FROM_SERVER, message: "Channel #{attach_action} operation failed (timed out)")
@@ -244,18 +232,6 @@
         )
       end
 
-<<<<<<< HEAD
-        # Shouldn't queue attach message as per RTL4i, so message is added top of the queue
-        # to be sent immediately while processing next message
-        connection.send_protocol_message_immediately(
-          action:  attach_action.to_i,
-          channel: channel.name,
-          **message_options.to_h
-        )
-      end
-
-=======
->>>>>>> 08877bfa
       def send_detach_protocol_message(previous_state)
         state_at_time_of_request = channel.state
         detach_action = Ably::Models::ProtocolMessage::ACTION.Detach
@@ -286,14 +262,6 @@
         end
 
         send_detach_message.call
-<<<<<<< HEAD
-      end
-
-      def notify_state_change
-        @pending_state_change_timer.cancel if @pending_state_change_timer
-        @pending_state_change_timer = nil
-=======
->>>>>>> 08877bfa
       end
 
       def logger
