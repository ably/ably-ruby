require 'ably/modules/state_machine'

module Ably::Realtime
  class Channel
    # Internal class to manage channel state for {Ably::Realtime::Channel}
    #
    # @api private
    #
    class ChannelStateMachine
      include Ably::Modules::StateMachine

      # States supported by this StateMachine match #{Channel::STATE}s
      #   :initialized
      #   :attaching
      #   :attached
      #   :detaching
      #   :detached
      #   :failed
      Channel::STATE.each_with_index do |state_enum, index|
        state state_enum.to_sym, initial: index == 0
      end

      transition :from => :initialized,  :to => [:attaching, :failed]
      transition :from => :attaching,    :to => [:attached, :detaching, :failed, :suspended]
      transition :from => :attached,     :to => [:attaching, :detaching, :detached, :failed, :suspended]
      transition :from => :detaching,    :to => [:detached, :attaching, :attached, :failed, :suspended]
      transition :from => :detached,     :to => [:attaching, :attached, :failed]
      transition :from => :suspended,    :to => [:attaching, :attached, :detached, :failed]
      transition :from => :failed,       :to => [:attaching, :initialized]

      after_transition do |channel, transition|
<<<<<<< HEAD
        channel.manager.send(:notify_state_change)
=======
        channel.manager.notify_state_change # RTL13c
>>>>>>> 08877bfa
        channel.synchronize_state_with_statemachine
      end

      after_transition(to: [:initialized]) do |channel|
        channel.clear_error_reason
      end

      after_transition(to: [:attaching]) do |channel|
        channel.manager.attach
      end

      before_transition(to: [:attached]) do |channel, current_transition|
        channel.manager.attached current_transition.metadata.protocol_message
        channel.attach_resume!
      end

      before_transition(to: [:detaching, :failed]) do |channel, _current_transition|
        channel.reset_attach_resume!
      end

      after_transition(to: [:detaching]) do |channel, current_transition|
        err = error_from_state_change(current_transition)
        channel.manager.detach err, current_transition.metadata.previous
      end

      after_transition(to: [:detached, :failed, :suspended]) do |channel, current_transition|
        channel.properties.channel_serial = nil # RTP5a1
        err = error_from_state_change(current_transition)
        channel.manager.fail_queued_messages(err) if channel.failed? or channel.suspended? #RTL11
        channel.manager.log_channel_error err if err
      end

      after_transition(to: [:suspended]) do |channel, current_transition|
        channel.manager.start_attach_from_suspended_timer
      end

      # Transitions responsible for updating channel#error_reason
      before_transition(to: [:failed, :suspended]) do |channel, current_transition|
        err = error_from_state_change(current_transition)
        channel.set_channel_error_reason err if err
      end

      before_transition(to: [:attached, :detached]) do |channel, current_transition|
        err = error_from_state_change(current_transition)
        if err
          channel.set_channel_error_reason err
        else
          # Attached & Detached are "healthy" final states so reset the error reason
          channel.clear_error_reason
        end
      end

      def self.error_from_state_change(current_transition)
        # ChannelStateChange object is always passed in current_transition metadata object
        connection_state_change = current_transition.metadata
        # Reason attribute contains errors
        err = connection_state_change && connection_state_change.reason
        err if is_error_type?(err)
      end

      private
      def channel
        object
      end

      # Logged needs to be defined as it is used by {Ably::Modules::StateMachine}
      def logger
        channel.logger
      end
    end
  end
end<|MERGE_RESOLUTION|>--- conflicted
+++ resolved
@@ -29,11 +29,7 @@
       transition :from => :failed,       :to => [:attaching, :initialized]
 
       after_transition do |channel, transition|
-<<<<<<< HEAD
-        channel.manager.send(:notify_state_change)
-=======
         channel.manager.notify_state_change # RTL13c
->>>>>>> 08877bfa
         channel.synchronize_state_with_statemachine
       end
 
